// !$*UTF8*$!
{
	archiveVersion = 1;
	classes = {
	};
	objectVersion = 77;
	objects = {

/* Begin PBXBuildFile section */
		63010EFF1B72DEEA000A847C /* BRCGeocoder.m in Sources */ = {isa = PBXBuildFile; fileRef = 63010EFE1B72DEEA000A847C /* BRCGeocoder.m */; };
		6322830119881DDE009E472B /* BRCDetailViewController.m in Sources */ = {isa = PBXBuildFile; fileRef = 6322830019881DDE009E472B /* BRCDetailViewController.m */; };
		6322830519881F41009E472B /* BRCDetailCellInfo.m in Sources */ = {isa = PBXBuildFile; fileRef = 6322830419881F41009E472B /* BRCDetailCellInfo.m */; };
		6322830B19882153009E472B /* BRCRelationshipDetailInfoCell.m in Sources */ = {isa = PBXBuildFile; fileRef = 6322830A19882153009E472B /* BRCRelationshipDetailInfoCell.m */; };
		6322832B198C2B48009E472B /* NSUserDefaults+iBurn.m in Sources */ = {isa = PBXBuildFile; fileRef = 6322832A198C2B48009E472B /* NSUserDefaults+iBurn.m */; };
		639E638D1994178500B62A92 /* BRCEmbargo.m in Sources */ = {isa = PBXBuildFile; fileRef = 639E638C1994178500B62A92 /* BRCEmbargo.m */; };
		63CE2A581987140F00F65B01 /* Foundation.framework in Frameworks */ = {isa = PBXBuildFile; fileRef = 63CE2A571987140F00F65B01 /* Foundation.framework */; };
		63CE2A5A1987140F00F65B01 /* CoreGraphics.framework in Frameworks */ = {isa = PBXBuildFile; fileRef = 63CE2A591987140F00F65B01 /* CoreGraphics.framework */; };
		63CE2A5C1987140F00F65B01 /* UIKit.framework in Frameworks */ = {isa = PBXBuildFile; fileRef = 63CE2A5B1987140F00F65B01 /* UIKit.framework */; };
		63CE2A621987140F00F65B01 /* InfoPlist.strings in Resources */ = {isa = PBXBuildFile; fileRef = 63CE2A601987140F00F65B01 /* InfoPlist.strings */; };
		63CE2A681987140F00F65B01 /* BRCAppDelegate.m in Sources */ = {isa = PBXBuildFile; fileRef = 63CE2A671987140F00F65B01 /* BRCAppDelegate.m */; };
		63CE2A6A1987140F00F65B01 /* Images.xcassets in Resources */ = {isa = PBXBuildFile; fileRef = 63CE2A691987140F00F65B01 /* Images.xcassets */; };
		6BFCA46F5811DC4D2250FD31 /* libPods-iBurn-iBurnTests.a in Frameworks */ = {isa = PBXBuildFile; fileRef = 2DBD5A83089D2EE22EBE55E6 /* libPods-iBurn-iBurnTests.a */; };
		8B63739199F78E117A29DE00 /* libPods-PlayaKitTests.a in Frameworks */ = {isa = PBXBuildFile; fileRef = E686094C7D9925681B065AEA /* libPods-PlayaKitTests.a */; };
		BD9A2E296D2BFBBD1A948A37 /* libPods-iBurn.a in Frameworks */ = {isa = PBXBuildFile; fileRef = B8827D0B741B7D305AF35BEE /* libPods-iBurn.a */; };
		D90256412E1F3FE00058AEF8 /* PlayaDB in Frameworks */ = {isa = PBXBuildFile; productRef = D90256402E1F3FE00058AEF8 /* PlayaDB */; };
		D902564B2E1F41060058AEF8 /* GRDB in Frameworks */ = {isa = PBXBuildFile; productRef = D902564A2E1F41060058AEF8 /* GRDB */; };
		D902DF0B1B7B19FC00057898 /* BRCDataSorter.swift in Sources */ = {isa = PBXBuildFile; fileRef = D902DF0A1B7B19FC00057898 /* BRCDataSorter.swift */; };
		D902DF0E1B7B1F2D00057898 /* BRCDataSorterTests.swift in Sources */ = {isa = PBXBuildFile; fileRef = D902DF0D1B7B1F2D00057898 /* BRCDataSorterTests.swift */; };
		D90372A322E4EDB800C5CC36 /* GroupTransformers.swift in Sources */ = {isa = PBXBuildFile; fileRef = D90372A222E4EDB800C5CC36 /* GroupTransformers.swift */; };
		D9038C7220FBF12E0085C6B9 /* BRCOnboardingViewController.swift in Sources */ = {isa = PBXBuildFile; fileRef = D9038C7120FBF12E0085C6B9 /* BRCOnboardingViewController.swift */; };
		D9038C7420FBF6B90085C6B9 /* BRCLocations.swift in Sources */ = {isa = PBXBuildFile; fileRef = D9038C7320FBF6B90085C6B9 /* BRCLocations.swift */; };
		D9038C7620FBFAFD0085C6B9 /* BRCImageColors.swift in Sources */ = {isa = PBXBuildFile; fileRef = D9038C7520FBFAFD0085C6B9 /* BRCImageColors.swift */; };
		D9071FE71996C4A7005C3639 /* NSData+iBurn.m in Sources */ = {isa = PBXBuildFile; fileRef = D9071FE61996C4A7005C3639 /* NSData+iBurn.m */; };
		D90814C125B283CF0011DB56 /* GoogleService-Info.plist in Resources */ = {isa = PBXBuildFile; fileRef = D90814C025B283CF0011DB56 /* GoogleService-Info.plist */; };
		D90FFA371EEFAC10005127D0 /* MapViewAdapter.swift in Sources */ = {isa = PBXBuildFile; fileRef = D90FFA361EEFAC10005127D0 /* MapViewAdapter.swift */; };
		D90FFA391EEFAF19005127D0 /* ImageAnnotationView.swift in Sources */ = {isa = PBXBuildFile; fileRef = D90FFA381EEFAF19005127D0 /* ImageAnnotationView.swift */; };
		D90FFA3E1EEFB279005127D0 /* BRCUserTrackingBarButtonItem.m in Sources */ = {isa = PBXBuildFile; fileRef = D90FFA3D1EEFB279005127D0 /* BRCUserTrackingBarButtonItem.m */; };
		D90FFA401EEFB4F6005127D0 /* UserTracking.xcassets in Resources */ = {isa = PBXBuildFile; fileRef = D90FFA3F1EEFB4F6005127D0 /* UserTracking.xcassets */; };
		D913995D22FA88F000CA39A7 /* LaunchScreen.storyboard in Resources */ = {isa = PBXBuildFile; fileRef = D913995C22FA88F000CA39A7 /* LaunchScreen.storyboard */; };
		D91879A42BC1058E0099EFAA /* MapLibre in Frameworks */ = {isa = PBXBuildFile; productRef = D91879A32BC1058E0099EFAA /* MapLibre */; };
		D919339C2E45CF2F006EA630 /* ShareQRCodeView.swift in Sources */ = {isa = PBXBuildFile; fileRef = D919339B2E45CF2F006EA630 /* ShareQRCodeView.swift */; };
		D919339D2E45CF2F006EA630 /* BRCDeepLinkRouter.swift in Sources */ = {isa = PBXBuildFile; fileRef = D919339A2E45CF2F006EA630 /* BRCDeepLinkRouter.swift */; };
		D919339F2E45DEB4006EA630 /* OpenInSafariActivity.swift in Sources */ = {isa = PBXBuildFile; fileRef = D919339E2E45DEB4006EA630 /* OpenInSafariActivity.swift */; };
		D9251484211519A2007A7904 /* AnnotationDataSource.swift in Sources */ = {isa = PBXBuildFile; fileRef = D9251483211519A2007A7904 /* AnnotationDataSource.swift */; };
		D925148621151F17007A7904 /* UserMapViewAdapter.swift in Sources */ = {isa = PBXBuildFile; fileRef = D925148521151F17007A7904 /* UserMapViewAdapter.swift */; };
		D92514882115297A007A7904 /* YapDatabaseConnection+iBurn.swift in Sources */ = {isa = PBXBuildFile; fileRef = D92514872115297A007A7904 /* YapDatabaseConnection+iBurn.swift */; };
		D92562C219886EBF00ED6B50 /* BRCDataObjectTableViewCell.m in Sources */ = {isa = PBXBuildFile; fileRef = D92562C019886EBF00ED6B50 /* BRCDataObjectTableViewCell.m */; };
		D92562C319886EBF00ED6B50 /* BRCDataObjectTableViewCell.xib in Resources */ = {isa = PBXBuildFile; fileRef = D92562C119886EBF00ED6B50 /* BRCDataObjectTableViewCell.xib */; };
		D92562C6198876C400ED6B50 /* BRCEventObjectTableViewCell.m in Sources */ = {isa = PBXBuildFile; fileRef = D92562C5198876C400ED6B50 /* BRCEventObjectTableViewCell.m */; };
		D92562C81988771400ED6B50 /* BRCEventObjectTableViewCell.xib in Resources */ = {isa = PBXBuildFile; fileRef = D92562C71988771400ED6B50 /* BRCEventObjectTableViewCell.xib */; };
		D92562CF198A20D600ED6B50 /* MLNMapView+iBurn.m in Sources */ = {isa = PBXBuildFile; fileRef = D92562CE198A20D600ED6B50 /* MLNMapView+iBurn.m */; };
		D927BDB21EF4778000B7324D /* UserGuidance.swift in Sources */ = {isa = PBXBuildFile; fileRef = D927BDB11EF4778000B7324D /* UserGuidance.swift */; };
		D92AC56522F00AE700C9FE32 /* TracksViewController.swift in Sources */ = {isa = PBXBuildFile; fileRef = D92AC56422F00AE700C9FE32 /* TracksViewController.swift */; };
		D92AC56922F0168F00C9FE32 /* LocationStorage.swift in Sources */ = {isa = PBXBuildFile; fileRef = D92AC56822F0168F00C9FE32 /* LocationStorage.swift */; };
		D92AC57022F0176B00C9FE32 /* Breadcrumb.swift in Sources */ = {isa = PBXBuildFile; fileRef = D92AC56F22F0176B00C9FE32 /* Breadcrumb.swift */; };
		D92C740F2255C24C00FCD532 /* PlayaKit.framework in Frameworks */ = {isa = PBXBuildFile; fileRef = D92C740E2255C24300FCD532 /* PlayaKit.framework */; };
		D92C74102255C2B500FCD532 /* YapProtocols.swift in Sources */ = {isa = PBXBuildFile; fileRef = D960F23D1F74B86500144290 /* YapProtocols.swift */; };
		D93176772E222D2E003636CB /* DetailServicesTests.swift in Sources */ = {isa = PBXBuildFile; fileRef = D93176752E222D2E003636CB /* DetailServicesTests.swift */; };
		D93176782E222D2E003636CB /* DetailViewModelTests.swift in Sources */ = {isa = PBXBuildFile; fileRef = D93176762E222D2E003636CB /* DetailViewModelTests.swift */; };
		D93402352250811300318A7E /* PlayaKitYapTests.swift in Sources */ = {isa = PBXBuildFile; fileRef = D960F2551F74E65A00144290 /* PlayaKitYapTests.swift */; };
		D93440332E3E756F00199902 /* FirebaseCore in Frameworks */ = {isa = PBXBuildFile; productRef = D93440322E3E756F00199902 /* FirebaseCore */; };
		D94670D61F38347F00289CB8 /* IndexPath+iBurn.swift in Sources */ = {isa = PBXBuildFile; fileRef = D94670D51F38347F00289CB8 /* IndexPath+iBurn.swift */; };
		D94699501F3913A000DE8DA6 /* BRCObjectMetadata.m in Sources */ = {isa = PBXBuildFile; fileRef = D946994F1F3913A000DE8DA6 /* BRCObjectMetadata.m */; };
		D94699531F39699D00DE8DA6 /* ArtImageCell.swift in Sources */ = {isa = PBXBuildFile; fileRef = D94699511F39699C00DE8DA6 /* ArtImageCell.swift */; };
		D94D97D21B8FC11A008FC86E /* BRCDataImporter.m in Sources */ = {isa = PBXBuildFile; fileRef = D9941570198726F400D245C7 /* BRCDataImporter.m */; };
		D94EFA51199158D2009F12F4 /* CLLocationManager+iBurn.m in Sources */ = {isa = PBXBuildFile; fileRef = D94EFA50199158D2009F12F4 /* CLLocationManager+iBurn.m */; };
		D95AB0EF1B7FF5FF00DFC2FD /* BRCUserMapPoint.m in Sources */ = {isa = PBXBuildFile; fileRef = D95AB0EE1B7FF5FF00DFC2FD /* BRCUserMapPoint.m */; };
		D95AB0F21B802CA000DFC2FD /* BRCBreadcrumbPoint.m in Sources */ = {isa = PBXBuildFile; fileRef = D95AB0F11B802CA000DFC2FD /* BRCBreadcrumbPoint.m */; };
		D95AB0F41B80662C00DFC2FD /* BRCDistanceView.swift in Sources */ = {isa = PBXBuildFile; fileRef = D95AB0F31B80662C00DFC2FD /* BRCDistanceView.swift */; };
		D962BFFC22D294A300637D8F /* bundle.js in Resources */ = {isa = PBXBuildFile; fileRef = D962BFFB22D294A300637D8F /* bundle.js */; };
		D966561628A9970B002FA471 /* FirebaseCrashlytics in Frameworks */ = {isa = PBXBuildFile; productRef = D966561528A9970B002FA471 /* FirebaseCrashlytics */; };
		D966562928A9B86F002FA471 /* Zip in Frameworks */ = {isa = PBXBuildFile; productRef = D966562828A9B86E002FA471 /* Zip */; };
		D969E5AD211001ED00FF6700 /* AppearanceViewController.swift in Sources */ = {isa = PBXBuildFile; fileRef = D969E5AC211001ED00FF6700 /* AppearanceViewController.swift */; };
		D975CAF2198DAB5A00CC8226 /* BRCSecrets.m in Sources */ = {isa = PBXBuildFile; fileRef = D975CAF1198DAB5A00CC8226 /* BRCSecrets.m */; };
		D9774B172118DB4500BE3CC8 /* MapButtonHelper.swift in Sources */ = {isa = PBXBuildFile; fileRef = D9774B162118DB4500BE3CC8 /* MapButtonHelper.swift */; };
		D9774B1C2118DEE200BE3CC8 /* MapListViewController.swift in Sources */ = {isa = PBXBuildFile; fileRef = D9774B1B2118DEE200BE3CC8 /* MapListViewController.swift */; };
		D977C85F2A76468800341CBF /* BRCUpdateInfo.swift in Sources */ = {isa = PBXBuildFile; fileRef = D977C85E2A76468800341CBF /* BRCUpdateInfo.swift */; };
		D977C8601EF23036007766A9 /* BaseMapViewController.swift in Sources */ = {isa = PBXBuildFile; fileRef = D977C85F1EF23036007766A9 /* BaseMapViewController.swift */; };
		D977C8621EF238F7007766A9 /* MLNMapView+iBurn.swift in Sources */ = {isa = PBXBuildFile; fileRef = D977C8611EF238F7007766A9 /* MLNMapView+iBurn.swift */; };
		D977C8641EF23994007766A9 /* MapDetailViewController.swift in Sources */ = {isa = PBXBuildFile; fileRef = D977C8631EF23994007766A9 /* MapDetailViewController.swift */; };
		D977E0431B83F43900FFC20F /* HostedEventsViewController.swift in Sources */ = {isa = PBXBuildFile; fileRef = D977E0421B83F43900FFC20F /* HostedEventsViewController.swift */; };
		D977E0461B83F6E900FFC20F /* BRCDataObject+Relationships.m in Sources */ = {isa = PBXBuildFile; fileRef = D977E0451B83F6E900FFC20F /* BRCDataObject+Relationships.m */; };
		D977E0491B84082D00FFC20F /* BRCEventRelationshipDetailInfoCell.m in Sources */ = {isa = PBXBuildFile; fileRef = D977E0481B84082D00FFC20F /* BRCEventRelationshipDetailInfoCell.m */; };
		D9794B74198BBFB400D7FDA7 /* UIColor+iBurn.m in Sources */ = {isa = PBXBuildFile; fileRef = D9794B73198BBFB400D7FDA7 /* UIColor+iBurn.m */; };
		D97D7A31198ADBE400CA7828 /* NSDateFormatter+iBurn.m in Sources */ = {isa = PBXBuildFile; fileRef = D97D7A30198ADBE400CA7828 /* NSDateFormatter+iBurn.m */; };
		D97D7A34198AF7BD00CA7828 /* NSDate+iBurn.m in Sources */ = {isa = PBXBuildFile; fileRef = D97D7A33198AF7BD00CA7828 /* NSDate+iBurn.m */; };
		D97EB5EC21122A7D001B4351 /* DayPicker.swift in Sources */ = {isa = PBXBuildFile; fileRef = D97EB5EB21122A7D001B4351 /* DayPicker.swift */; };
		D97EB5EE21122EF1001B4351 /* DayView.xib in Resources */ = {isa = PBXBuildFile; fileRef = D97EB5ED21122EF0001B4351 /* DayView.xib */; };
		D984DFC6210D4B3100A45922 /* YapViewHandler.swift in Sources */ = {isa = PBXBuildFile; fileRef = D984DFC5210D4B3100A45922 /* YapViewHandler.swift */; };
		D984DFC9210D84CD00A45922 /* YapDatabaseViewConnection+iBurn.m in Sources */ = {isa = PBXBuildFile; fileRef = D984DFC7210D84CC00A45922 /* YapDatabaseViewConnection+iBurn.m */; };
		D984DFCB210E9F0700A45922 /* YapTableViewAdapter.swift in Sources */ = {isa = PBXBuildFile; fileRef = D984DFCA210E9F0700A45922 /* YapTableViewAdapter.swift */; };
		D984DFCD210EB0CA00A45922 /* BRCDataObjectTableViewCell.swift in Sources */ = {isa = PBXBuildFile; fileRef = D984DFCC210EB0CA00A45922 /* BRCDataObjectTableViewCell.swift */; };
		D984DFCF210EB38F00A45922 /* NSCopying+iBurn.swift in Sources */ = {isa = PBXBuildFile; fileRef = D984DFCE210EB38F00A45922 /* NSCopying+iBurn.swift */; };
		D984DFD1210EB8C800A45922 /* ObjectListViewController.swift in Sources */ = {isa = PBXBuildFile; fileRef = D984DFD0210EB8C800A45922 /* ObjectListViewController.swift */; };
		D984DFD3210EC03100A45922 /* PageViewManager.swift in Sources */ = {isa = PBXBuildFile; fileRef = D984DFD2210EC03100A45922 /* PageViewManager.swift */; };
		D984DFD5210EC84200A45922 /* DataObject.swift in Sources */ = {isa = PBXBuildFile; fileRef = D984DFD4210EC84200A45922 /* DataObject.swift */; };
		D9895E801B7E7CA800A63F92 /* onboarding_loop_final.mp4 in Resources */ = {isa = PBXBuildFile; fileRef = D9895E7F1B7E7CA800A63F92 /* onboarding_loop_final.mp4 */; };
		D98FFEB02DD032F800107B9F /* EventsFilterView.swift in Sources */ = {isa = PBXBuildFile; fileRef = D98FFEAF2DD032F800107B9F /* EventsFilterView.swift */; };
		D98FFEB32DD0568900107B9F /* EmbargoPasscodeViewModel.swift in Sources */ = {isa = PBXBuildFile; fileRef = D98FFEB22DD0568900107B9F /* EmbargoPasscodeViewModel.swift */; };
		D98FFEB42DD0568900107B9F /* EmbargoPasscodeView.swift in Sources */ = {isa = PBXBuildFile; fileRef = D98FFEB12DD0568900107B9F /* EmbargoPasscodeView.swift */; };
		D9914C4D1B40C54600F90663 /* initial_data in Resources */ = {isa = PBXBuildFile; fileRef = D9914C4B1B40C54600F90663 /* initial_data */; };
		D9914C4E1B40C54600F90663 /* updated_data in Resources */ = {isa = PBXBuildFile; fileRef = D9914C4C1B40C54600F90663 /* updated_data */; };
		D9914C531B40D61500F90663 /* BRCUpdateInfo.m in Sources */ = {isa = PBXBuildFile; fileRef = D9914C521B40D61500F90663 /* BRCUpdateInfo.m */; };
		D9915F592A76C35E0015C87D /* Siren in Frameworks */ = {isa = PBXBuildFile; productRef = D9915F582A76C35E0015C87D /* Siren */; };
		D9915F652A76D3120015C87D /* Settings.bundle in Resources */ = {isa = PBXBuildFile; fileRef = D9915F642A76D3110015C87D /* Settings.bundle */; };
		D99395A8198B897B00E9ADD2 /* BRCDetailInfoTableViewCell.m in Sources */ = {isa = PBXBuildFile; fileRef = D99395A7198B897B00E9ADD2 /* BRCDetailInfoTableViewCell.m */; };
		D99395AE198B991900E9ADD2 /* TTTLocationFormatter+iBurn.m in Sources */ = {isa = PBXBuildFile; fileRef = D99395AD198B991900E9ADD2 /* TTTLocationFormatter+iBurn.m */; };
		D99415641987222800D245C7 /* BRCDataObject.m in Sources */ = {isa = PBXBuildFile; fileRef = D99415631987222800D245C7 /* BRCDataObject.m */; };
		D9941568198726A700D245C7 /* BRCArtObject.m in Sources */ = {isa = PBXBuildFile; fileRef = D9941567198726A700D245C7 /* BRCArtObject.m */; };
		D994156B198726B600D245C7 /* BRCCampObject.m in Sources */ = {isa = PBXBuildFile; fileRef = D994156A198726B600D245C7 /* BRCCampObject.m */; };
		D994156E198726C100D245C7 /* BRCEventObject.m in Sources */ = {isa = PBXBuildFile; fileRef = D994156D198726C100D245C7 /* BRCEventObject.m */; };
		D994157A1987277500D245C7 /* BRCDatabaseManager.m in Sources */ = {isa = PBXBuildFile; fileRef = D99415791987277500D245C7 /* BRCDatabaseManager.m */; };
		D994157F1987399F00D245C7 /* BRCEventTime.m in Sources */ = {isa = PBXBuildFile; fileRef = D994157E1987399F00D245C7 /* BRCEventTime.m */; };
		D99754D52DFE24AB007716F4 /* BRCCampImage.m in Sources */ = {isa = PBXBuildFile; fileRef = D99754D42DFE24AB007716F4 /* BRCCampImage.m */; };
		D99754D62DFE24AB007716F4 /* BRCArtImage.m in Sources */ = {isa = PBXBuildFile; fileRef = D99754D22DFE24AB007716F4 /* BRCArtImage.m */; };
		D99A61581B2A0AAD009CC09E /* Pods-iBurn-acknowledgements.plist in Resources */ = {isa = PBXBuildFile; fileRef = D99A61571B2A0AAD009CC09E /* Pods-iBurn-acknowledgements.plist */; };
		D99C06621EF5E1D100D82A2E /* SearchDisplayManager.swift in Sources */ = {isa = PBXBuildFile; fileRef = D99C06611EF5E1D100D82A2E /* SearchDisplayManager.swift */; };
		D99D57EA2E1CE8CF00D5A3DE /* iBurn2025APIData in Frameworks */ = {isa = PBXBuildFile; productRef = D99D57E92E1CE8CF00D5A3DE /* iBurn2025APIData */; };
		D99D57EC2E1CE8CF00D5A3DE /* iBurn2025Map in Frameworks */ = {isa = PBXBuildFile; productRef = D99D57EB2E1CE8CF00D5A3DE /* iBurn2025Map */; };
		D99D57EE2E1CE8CF00D5A3DE /* iBurn2025MediaFiles in Frameworks */ = {isa = PBXBuildFile; productRef = D99D57ED2E1CE8CF00D5A3DE /* iBurn2025MediaFiles */; };
		D99D57F12E1CE93B00D5A3DE /* PlayaAPI in Frameworks */ = {isa = PBXBuildFile; productRef = D99D57F02E1CE93B00D5A3DE /* PlayaAPI */; };
		D99D57FA2E1CF60300D5A3DE /* Bundle+iBurn.swift in Sources */ = {isa = PBXBuildFile; fileRef = D99D57F92E1CF60300D5A3DE /* Bundle+iBurn.swift */; };
		D9A27ADE210FFC0F000BD535 /* Appearance.swift in Sources */ = {isa = PBXBuildFile; fileRef = D9A27ADD210FFC0F000BD535 /* Appearance.swift */; };
		D9A364672A759BD20008CCFB /* DataUpdatesView.swift in Sources */ = {isa = PBXBuildFile; fileRef = D9A364662A759BD20008CCFB /* DataUpdatesView.swift */; };
		D9A6A8E42114CD8E00988DA7 /* BRCDatabaseManager.swift in Sources */ = {isa = PBXBuildFile; fileRef = D9A6A8E32114CD8E00988DA7 /* BRCDatabaseManager.swift */; };
		D9ABFAA52E32056900FB1519 /* BRCDataImportTests.swift in Sources */ = {isa = PBXBuildFile; fileRef = D9ABFAA42E32056700FB1519 /* BRCDataImportTests.swift */; };
		D9ART0012E47ABA900AE9626 /* ArtListViewController.swift in Sources */ = {isa = PBXBuildFile; fileRef = D9ART0012E47ABA900AE9625 /* ArtListViewController.swift */; };
		D9ART0022E47ABA900AE9627 /* ArtFilterView.swift in Sources */ = {isa = PBXBuildFile; fileRef = D9ART0022E47ABA900AE9626 /* ArtFilterView.swift */; };
		D9B34BA51F39737B007C6AAE /* BRCDataObject.swift in Sources */ = {isa = PBXBuildFile; fileRef = D9B34BA41F39737B007C6AAE /* BRCDataObject.swift */; };
		D9B34BA61F397930007C6AAE /* ArtImageCell.xib in Resources */ = {isa = PBXBuildFile; fileRef = D94699551F3969CA00DE8DA6 /* ArtImageCell.xib */; };
		D9B362B4199821EB0093B441 /* NSURL+iBurn.m in Sources */ = {isa = PBXBuildFile; fileRef = D9B362B3199821EB0093B441 /* NSURL+iBurn.m */; };
		D9B362B71998253A0093B441 /* BRCSocialButtonsView.m in Sources */ = {isa = PBXBuildFile; fileRef = D9B362B61998253A0093B441 /* BRCSocialButtonsView.m */; };
		D9B362BA199AB5320093B441 /* BRCMapPoint.m in Sources */ = {isa = PBXBuildFile; fileRef = D9B362B9199AB5320093B441 /* BRCMapPoint.m */; };
		D9B55B802E275B2B00C19ACB /* MoreSwitchCell.swift in Sources */ = {isa = PBXBuildFile; fileRef = D9B55B7E2E275B2B00C19ACB /* MoreSwitchCell.swift */; };
		D9B55B812E275B2B00C19ACB /* MoreTableViewCell.swift in Sources */ = {isa = PBXBuildFile; fileRef = D9B55B7F2E275B2B00C19ACB /* MoreTableViewCell.swift */; };
		D9B55B822E275B2B00C19ACB /* MoreSubtitleCell.swift in Sources */ = {isa = PBXBuildFile; fileRef = D9B55B7D2E275B2B00C19ACB /* MoreSubtitleCell.swift */; };
		D9B65A3D2E3DE78D00C620F3 /* iBurn-2025.zip in Resources */ = {isa = PBXBuildFile; fileRef = D9B65A3C2E3DE78D00C620F3 /* iBurn-2025.zip */; };
		D9B69D911EF8D8B100E2996D /* BRCYapDatabaseObject.m in Sources */ = {isa = PBXBuildFile; fileRef = D9B69D901EF8D8B100E2996D /* BRCYapDatabaseObject.m */; };
		D9B73FFE1B78BF34001D04E3 /* NearbyViewController.swift in Sources */ = {isa = PBXBuildFile; fileRef = D9B73FFD1B78BF34001D04E3 /* NearbyViewController.swift */; };
		D9BD4C021B7876E800313FB5 /* BRCCreditsInfo.m in Sources */ = {isa = PBXBuildFile; fileRef = D9BD4C011B7876E800313FB5 /* BRCCreditsInfo.m */; };
		D9BD4C051B78788E00313FB5 /* CreditsViewController.swift in Sources */ = {isa = PBXBuildFile; fileRef = D9BD4C041B78788E00313FB5 /* CreditsViewController.swift */; };
		D9BF9A6A1D52A86A004AA63B /* AudioTourViewController.swift in Sources */ = {isa = PBXBuildFile; fileRef = D9BF9A691D52A86A004AA63B /* AudioTourViewController.swift */; };
		D9C151EA2E47ABA900AE9625 /* FavoritesFilterView.swift in Sources */ = {isa = PBXBuildFile; fileRef = D9C151E92E47ABA900AE9625 /* FavoritesFilterView.swift */; };
		D9C151EC2E49337400AE9625 /* EmojiImageRenderer.swift in Sources */ = {isa = PBXBuildFile; fileRef = D9C151EB2E49337400AE9625 /* EmojiImageRenderer.swift */; };
		D9C1523D2E49371300AE9625 /* BRCArtObject+Emoji.swift in Sources */ = {isa = PBXBuildFile; fileRef = D9C1523B2E49371300AE9625 /* BRCArtObject+Emoji.swift */; };
		D9C1523E2E49371300AE9625 /* BRCCampObject+Emoji.swift in Sources */ = {isa = PBXBuildFile; fileRef = D9C1523C2E49371300AE9625 /* BRCCampObject+Emoji.swift */; };
		D9C152402E49372500AE9625 /* BRCDataObject+EmojiMarker.swift in Sources */ = {isa = PBXBuildFile; fileRef = D9C1523F2E49372500AE9625 /* BRCDataObject+EmojiMarker.swift */; };
		D9C30F6E1B82EDBB00CD03CC /* FavoritesViewController.swift in Sources */ = {isa = PBXBuildFile; fileRef = D9C30F6D1B82EDBB00CD03CC /* FavoritesViewController.swift */; };
		D9C30F701B82EE6700CD03CC /* SortedViewController.swift in Sources */ = {isa = PBXBuildFile; fileRef = D9C30F6F1B82EE6700CD03CC /* SortedViewController.swift */; };
		D9C9D2C11B7D64C0002C95E4 /* MoreViewController.swift in Sources */ = {isa = PBXBuildFile; fileRef = D9C9D2C01B7D64C0002C95E4 /* MoreViewController.swift */; };
		D9CB2A68211897FB00A0F2AE /* PlayaGeocoder.framework in Frameworks */ = {isa = PBXBuildFile; fileRef = D9CB2A502117E7B500A0F2AE /* PlayaGeocoder.framework */; };
		D9CB2A69211897FB00A0F2AE /* PlayaGeocoder.framework in Embed Frameworks */ = {isa = PBXBuildFile; fileRef = D9CB2A502117E7B500A0F2AE /* PlayaGeocoder.framework */; settings = {ATTRIBUTES = (CodeSignOnCopy, RemoveHeadersOnCopy, ); }; };
		D9CC7E0A20806FA600A6E502 /* AppDelegate.swift in Sources */ = {isa = PBXBuildFile; fileRef = D9CC7E0920806FA600A6E502 /* AppDelegate.swift */; };
		D9D12F5A1B5AF4DE0048229A /* libsqlite3.dylib in Frameworks */ = {isa = PBXBuildFile; fileRef = D9D12F591B5AF4DE0048229A /* libsqlite3.dylib */; };
		D9D12F5C1B5AF4EE0048229A /* Accounts.framework in Frameworks */ = {isa = PBXBuildFile; fileRef = D9D12F5B1B5AF4EE0048229A /* Accounts.framework */; };
		D9D12F5E1B5AF4F70048229A /* SystemConfiguration.framework in Frameworks */ = {isa = PBXBuildFile; fileRef = D9D12F5D1B5AF4F70048229A /* SystemConfiguration.framework */; };
		D9D12F601B5AF4FF0048229A /* AudioToolbox.framework in Frameworks */ = {isa = PBXBuildFile; fileRef = D9D12F5F1B5AF4FF0048229A /* AudioToolbox.framework */; };
		D9D12F621B5AF5070048229A /* Social.framework in Frameworks */ = {isa = PBXBuildFile; fileRef = D9D12F611B5AF5070048229A /* Social.framework */; };
		D9D42BFD1D59439C0002AC96 /* BRCMediaDownloader.swift in Sources */ = {isa = PBXBuildFile; fileRef = D9D42BFC1D59439C0002AC96 /* BRCMediaDownloader.swift */; };
		D9D8C4FA28A9FF09009DDBE7 /* TabController.swift in Sources */ = {isa = PBXBuildFile; fileRef = D9D8C4F928A9FF09009DDBE7 /* TabController.swift */; };
		D9DE7BB01EF25C11007A983E /* MainMapViewController.swift in Sources */ = {isa = PBXBuildFile; fileRef = D9DE7BAF1EF25C11007A983E /* MainMapViewController.swift */; };
		D9DE7BB21EF27AE9007A983E /* SidebarButtonsView.swift in Sources */ = {isa = PBXBuildFile; fileRef = D9DE7BB11EF27AE9007A983E /* SidebarButtonsView.swift */; };
		D9DE9E191F39966700906F64 /* ColorCache.swift in Sources */ = {isa = PBXBuildFile; fileRef = D9DE9E181F39966700906F64 /* ColorCache.swift */; };
		D9DE9E1C1F3A447100906F64 /* BRCImageColors.m in Sources */ = {isa = PBXBuildFile; fileRef = D9DE9E1B1F3A447100906F64 /* BRCImageColors.m */; };
		D9DEAACC211F74D2007899B9 /* ProcessInfo+iBurn.swift in Sources */ = {isa = PBXBuildFile; fileRef = D9DEAACB211F74D1007899B9 /* ProcessInfo+iBurn.swift */; };
		D9DEAACE211F9558007899B9 /* LabelAnnotationView.swift in Sources */ = {isa = PBXBuildFile; fileRef = D9DEAACD211F9558007899B9 /* LabelAnnotationView.swift */; };
		D9DEC5FC1F2EB2B400F536ED /* BRCDataImporter.swift in Sources */ = {isa = PBXBuildFile; fileRef = D9DEC5FB1F2EB2B400F536ED /* BRCDataImporter.swift */; };
		D9E0DA89210F76B60056286B /* EventListViewController.swift in Sources */ = {isa = PBXBuildFile; fileRef = D9E0DA88210F76B60056286B /* EventListViewController.swift */; };
		D9E0DA8B210F78850056286B /* ListCoordinator.swift in Sources */ = {isa = PBXBuildFile; fileRef = D9E0DA8A210F78850056286B /* ListCoordinator.swift */; };
		D9E0DA8D210F7AB70056286B /* UITableView+iBurn.swift in Sources */ = {isa = PBXBuildFile; fileRef = D9E0DA8C210F7AB70056286B /* UITableView+iBurn.swift */; };
		D9E0DA8F210F81920056286B /* UserSettings.swift in Sources */ = {isa = PBXBuildFile; fileRef = D9E0DA8E210F81920056286B /* UserSettings.swift */; };
		D9E0DA91210F82530056286B /* YearSettings.plist in Resources */ = {isa = PBXBuildFile; fileRef = D9E0DA90210F82530056286B /* YearSettings.plist */; };
		D9E0DA93210F830A0056286B /* YearSettings.swift in Sources */ = {isa = PBXBuildFile; fileRef = D9E0DA92210F830A0056286B /* YearSettings.swift */; };
		D9E0DA95210F95330056286B /* DateFormatter+iBurn.swift in Sources */ = {isa = PBXBuildFile; fileRef = D9E0DA94210F95330056286B /* DateFormatter+iBurn.swift */; };
		D9E0DA97210FB46B0056286B /* SearchCooordinator.swift in Sources */ = {isa = PBXBuildFile; fileRef = D9E0DA96210FB46B0056286B /* SearchCooordinator.swift */; };
		D9E0DA99210FB66C0056286B /* UIBarButtonItem+Blocks.swift in Sources */ = {isa = PBXBuildFile; fileRef = D9E0DA98210FB66C0056286B /* UIBarButtonItem+Blocks.swift */; };
		D9E28F86198823CC009B3A7A /* BRCRecurringEventObject.m in Sources */ = {isa = PBXBuildFile; fileRef = D9E28F85198823CC009B3A7A /* BRCRecurringEventObject.m */; };
		D9E63FF02E40116C00101257 /* MapPinListViewController.swift in Sources */ = {isa = PBXBuildFile; fileRef = D9E63FEF2E40116C00101257 /* MapPinListViewController.swift */; };
		D9E63FF22E40296500101257 /* ListButtonHelper.swift in Sources */ = {isa = PBXBuildFile; fileRef = D9E63FF12E40296500101257 /* ListButtonHelper.swift */; };
		D9E8D86622F4E43F00BD78EA /* UserDefaults+iBurn.swift in Sources */ = {isa = PBXBuildFile; fileRef = D9E8D86522F4E43F00BD78EA /* UserDefaults+iBurn.swift */; };
		D9EC0E591B7DE0200042B596 /* BRCPermissions.swift in Sources */ = {isa = PBXBuildFile; fileRef = D9EC0E581B7DE0200042B596 /* BRCPermissions.swift */; };
		D9EEFFC72E3F2FA600EF5FBE /* BRCTestDatabaseHelper.swift in Sources */ = {isa = PBXBuildFile; fileRef = D9EEFFC62E3F2FA600EF5FBE /* BRCTestDatabaseHelper.swift */; };
		D9F358EC22A4A9A90022DA0C /* WebViewHelper.swift in Sources */ = {isa = PBXBuildFile; fileRef = D9F358EB22A4A9A90022DA0C /* WebViewHelper.swift */; };
		D9F3BF0E1D5528EB00013153 /* BRCAudioPlayer.swift in Sources */ = {isa = PBXBuildFile; fileRef = D9F3BF0D1D5528EB00013153 /* BRCAudioPlayer.swift */; };
		D9F8891C2300BC9D0069FD49 /* Date+iBurn.swift in Sources */ = {isa = PBXBuildFile; fileRef = D9F8891B2300BC9D0069FD49 /* Date+iBurn.swift */; };
		D9F889252300D18C0069FD49 /* BRCEventObject.swift in Sources */ = {isa = PBXBuildFile; fileRef = D9F889242300D18C0069FD49 /* BRCEventObject.swift */; };
		D9F9DAB62E309FD5006A658B /* TestBundleHelper.swift in Sources */ = {isa = PBXBuildFile; fileRef = D9F9DAB52E309FD5006A658B /* TestBundleHelper.swift */; };
		D9FC5E331D54110300D41AEE /* BRCArtObjectTableViewCell.m in Sources */ = {isa = PBXBuildFile; fileRef = D9FC5E321D54110300D41AEE /* BRCArtObjectTableViewCell.m */; };
		D9FC5E351D54112D00D41AEE /* BRCArtObjectTableViewCell.xib in Resources */ = {isa = PBXBuildFile; fileRef = D9FC5E341D54112D00D41AEE /* BRCArtObjectTableViewCell.xib */; };
/* End PBXBuildFile section */

/* Begin PBXContainerItemProxy section */
		D92C73F22255C06F00FCD532 /* PBXContainerItemProxy */ = {
			isa = PBXContainerItemProxy;
			containerPortal = D92C73EA2255C06F00FCD532 /* PlayaKit.xcodeproj */;
			proxyType = 2;
			remoteGlobalIDString = D92C73BF2255AEEB00FCD532;
			remoteInfo = PlayaKit;
		};
		D92C73F42255C06F00FCD532 /* PBXContainerItemProxy */ = {
			isa = PBXContainerItemProxy;
			containerPortal = D92C73EA2255C06F00FCD532 /* PlayaKit.xcodeproj */;
			proxyType = 2;
			remoteGlobalIDString = D92C73C82255AEEB00FCD532;
			remoteInfo = PlayaKitTests;
		};
		D92C740A2255C24300FCD532 /* PBXContainerItemProxy */ = {
			isa = PBXContainerItemProxy;
			containerPortal = D92C73EA2255C06F00FCD532 /* PlayaKit.xcodeproj */;
			proxyType = 1;
			remoteGlobalIDString = D92C73F82255C17900FCD532;
			remoteInfo = "PlayaKit (iOS)";
		};
		D92C740D2255C24300FCD532 /* PBXContainerItemProxy */ = {
			isa = PBXContainerItemProxy;
			containerPortal = D92C73EA2255C06F00FCD532 /* PlayaKit.xcodeproj */;
			proxyType = 2;
			remoteGlobalIDString = D92C74082255C17900FCD532;
			remoteInfo = "PlayaKit (iOS)";
		};
		D980A9101B3F5A6400BE3682 /* PBXContainerItemProxy */ = {
			isa = PBXContainerItemProxy;
			containerPortal = 63CE2A4C1987140F00F65B01 /* Project object */;
			proxyType = 1;
			remoteGlobalIDString = 63CE2A531987140F00F65B01;
			remoteInfo = iBurn;
		};
		D9CB2A4D2117E7B500A0F2AE /* PBXContainerItemProxy */ = {
			isa = PBXContainerItemProxy;
			containerPortal = D9CB2A462117E7B400A0F2AE /* PlayaGeocoder.xcodeproj */;
			proxyType = 2;
			remoteGlobalIDString = D9CB2A0B2117C50A00A0F2AE;
			remoteInfo = "PlayaGeocoder (macOS)";
		};
		D9CB2A4F2117E7B500A0F2AE /* PBXContainerItemProxy */ = {
			isa = PBXContainerItemProxy;
			containerPortal = D9CB2A462117E7B400A0F2AE /* PlayaGeocoder.xcodeproj */;
			proxyType = 2;
			remoteGlobalIDString = D9CB2A2C2117C56900A0F2AE;
			remoteInfo = "PlayaGeocoder (iOS)";
		};
		D9CB2A512117E7B500A0F2AE /* PBXContainerItemProxy */ = {
			isa = PBXContainerItemProxy;
			containerPortal = D9CB2A462117E7B400A0F2AE /* PlayaGeocoder.xcodeproj */;
			proxyType = 2;
			remoteGlobalIDString = D9CB2A142117C50A00A0F2AE;
			remoteInfo = "PlayaGeocoderTests (macOS)";
		};
		D9CB2A532117E7B500A0F2AE /* PBXContainerItemProxy */ = {
			isa = PBXContainerItemProxy;
			containerPortal = D9CB2A462117E7B400A0F2AE /* PlayaGeocoder.xcodeproj */;
			proxyType = 2;
			remoteGlobalIDString = D9CB2A392117C5C900A0F2AE;
			remoteInfo = "PlayaGeocoderTests (iOS)";
		};
		D9CB2A562117E7EE00A0F2AE /* PBXContainerItemProxy */ = {
			isa = PBXContainerItemProxy;
			containerPortal = D9CB2A462117E7B400A0F2AE /* PlayaGeocoder.xcodeproj */;
			proxyType = 1;
			remoteGlobalIDString = D9CB2A232117C56900A0F2AE;
			remoteInfo = "PlayaGeocoder (iOS)";
		};
/* End PBXContainerItemProxy section */

/* Begin PBXCopyFilesBuildPhase section */
		D960F2601F74E65A00144290 /* Embed Frameworks */ = {
			isa = PBXCopyFilesBuildPhase;
			buildActionMask = 2147483647;
			dstPath = "";
			dstSubfolderSpec = 10;
			files = (
				D9CB2A69211897FB00A0F2AE /* PlayaGeocoder.framework in Embed Frameworks */,
			);
			name = "Embed Frameworks";
			runOnlyForDeploymentPostprocessing = 0;
		};
/* End PBXCopyFilesBuildPhase section */

/* Begin PBXFileReference section */
		01DEA205AEAE09E296121F4B /* Pods-PlayaKitTests.debug.xcconfig */ = {isa = PBXFileReference; includeInIndex = 1; lastKnownFileType = text.xcconfig; name = "Pods-PlayaKitTests.debug.xcconfig"; path = "Pods/Target Support Files/Pods-PlayaKitTests/Pods-PlayaKitTests.debug.xcconfig"; sourceTree = "<group>"; };
		2395C354ED41D5C896F74502 /* Pods_iBurn_iBurnUnitTests.framework */ = {isa = PBXFileReference; explicitFileType = wrapper.framework; includeInIndex = 0; path = Pods_iBurn_iBurnUnitTests.framework; sourceTree = BUILT_PRODUCTS_DIR; };
		2DBD5A83089D2EE22EBE55E6 /* libPods-iBurn-iBurnTests.a */ = {isa = PBXFileReference; explicitFileType = archive.ar; includeInIndex = 0; path = "libPods-iBurn-iBurnTests.a"; sourceTree = BUILT_PRODUCTS_DIR; };
		30AC515B99ACAD08BBB05D7B /* Pods-iBurn-iBurnTests.debug.xcconfig */ = {isa = PBXFileReference; includeInIndex = 1; lastKnownFileType = text.xcconfig; name = "Pods-iBurn-iBurnTests.debug.xcconfig"; path = "Pods/Target Support Files/Pods-iBurn-iBurnTests/Pods-iBurn-iBurnTests.debug.xcconfig"; sourceTree = "<group>"; };
		3BE4BF10D23F23CE159EDECB /* Pods-PlayaKitAbstract-PlayaKitTests.release.xcconfig */ = {isa = PBXFileReference; includeInIndex = 1; lastKnownFileType = text.xcconfig; name = "Pods-PlayaKitAbstract-PlayaKitTests.release.xcconfig"; path = "Pods/Target Support Files/Pods-PlayaKitAbstract-PlayaKitTests/Pods-PlayaKitAbstract-PlayaKitTests.release.xcconfig"; sourceTree = "<group>"; };
		3D5D7CA545934BE511FE4387 /* Pods_PlayaKit.framework */ = {isa = PBXFileReference; explicitFileType = wrapper.framework; includeInIndex = 0; path = Pods_PlayaKit.framework; sourceTree = BUILT_PRODUCTS_DIR; };
		58383378304FC4CC8458E4B2 /* Pods-PlayaKitAbstract-PlayaKit.release.xcconfig */ = {isa = PBXFileReference; includeInIndex = 1; lastKnownFileType = text.xcconfig; name = "Pods-PlayaKitAbstract-PlayaKit.release.xcconfig"; path = "Pods/Target Support Files/Pods-PlayaKitAbstract-PlayaKit/Pods-PlayaKitAbstract-PlayaKit.release.xcconfig"; sourceTree = "<group>"; };
		5C8C085A67599EA761E94627 /* Pods.framework */ = {isa = PBXFileReference; explicitFileType = wrapper.framework; includeInIndex = 0; path = Pods.framework; sourceTree = BUILT_PRODUCTS_DIR; };
		5C938B49996428877731060F /* Pods-iBurnAbstract-iBurn.debug.xcconfig */ = {isa = PBXFileReference; includeInIndex = 1; lastKnownFileType = text.xcconfig; name = "Pods-iBurnAbstract-iBurn.debug.xcconfig"; path = "Pods/Target Support Files/Pods-iBurnAbstract-iBurn/Pods-iBurnAbstract-iBurn.debug.xcconfig"; sourceTree = "<group>"; };
		63010EFD1B72DEEA000A847C /* BRCGeocoder.h */ = {isa = PBXFileReference; fileEncoding = 4; lastKnownFileType = sourcecode.c.h; path = BRCGeocoder.h; sourceTree = "<group>"; };
		63010EFE1B72DEEA000A847C /* BRCGeocoder.m */ = {isa = PBXFileReference; fileEncoding = 4; lastKnownFileType = sourcecode.c.objc; path = BRCGeocoder.m; sourceTree = "<group>"; };
		632282FF19881DDE009E472B /* BRCDetailViewController.h */ = {isa = PBXFileReference; fileEncoding = 4; lastKnownFileType = sourcecode.c.h; path = BRCDetailViewController.h; sourceTree = "<group>"; };
		6322830019881DDE009E472B /* BRCDetailViewController.m */ = {isa = PBXFileReference; fileEncoding = 4; lastKnownFileType = sourcecode.c.objc; path = BRCDetailViewController.m; sourceTree = "<group>"; };
		6322830319881F41009E472B /* BRCDetailCellInfo.h */ = {isa = PBXFileReference; fileEncoding = 4; lastKnownFileType = sourcecode.c.h; path = BRCDetailCellInfo.h; sourceTree = "<group>"; };
		6322830419881F41009E472B /* BRCDetailCellInfo.m */ = {isa = PBXFileReference; fileEncoding = 4; lastKnownFileType = sourcecode.c.objc; path = BRCDetailCellInfo.m; sourceTree = "<group>"; };
		6322830919882153009E472B /* BRCRelationshipDetailInfoCell.h */ = {isa = PBXFileReference; fileEncoding = 4; lastKnownFileType = sourcecode.c.h; path = BRCRelationshipDetailInfoCell.h; sourceTree = "<group>"; };
		6322830A19882153009E472B /* BRCRelationshipDetailInfoCell.m */ = {isa = PBXFileReference; fileEncoding = 4; lastKnownFileType = sourcecode.c.objc; path = BRCRelationshipDetailInfoCell.m; sourceTree = "<group>"; };
		63228329198C2B48009E472B /* NSUserDefaults+iBurn.h */ = {isa = PBXFileReference; fileEncoding = 4; lastKnownFileType = sourcecode.c.h; path = "NSUserDefaults+iBurn.h"; sourceTree = "<group>"; };
		6322832A198C2B48009E472B /* NSUserDefaults+iBurn.m */ = {isa = PBXFileReference; fileEncoding = 4; lastKnownFileType = sourcecode.c.objc; path = "NSUserDefaults+iBurn.m"; sourceTree = "<group>"; };
		639E638B1994178500B62A92 /* BRCEmbargo.h */ = {isa = PBXFileReference; fileEncoding = 4; lastKnownFileType = sourcecode.c.h; path = BRCEmbargo.h; sourceTree = "<group>"; };
		639E638C1994178500B62A92 /* BRCEmbargo.m */ = {isa = PBXFileReference; fileEncoding = 4; lastKnownFileType = sourcecode.c.objc; path = BRCEmbargo.m; sourceTree = "<group>"; };
		63C11EB31B7C580400428FB8 /* bundle.js */ = {isa = PBXFileReference; fileEncoding = 4; lastKnownFileType = sourcecode.javascript; name = bundle.js; path = "Submodules/iBurn-Data/scripts/2015/geocoder/bundle.js"; sourceTree = SOURCE_ROOT; };
		63CE2A541987140F00F65B01 /* iBurn.app */ = {isa = PBXFileReference; explicitFileType = wrapper.application; includeInIndex = 0; path = iBurn.app; sourceTree = BUILT_PRODUCTS_DIR; };
		63CE2A571987140F00F65B01 /* Foundation.framework */ = {isa = PBXFileReference; lastKnownFileType = wrapper.framework; name = Foundation.framework; path = System/Library/Frameworks/Foundation.framework; sourceTree = SDKROOT; };
		63CE2A591987140F00F65B01 /* CoreGraphics.framework */ = {isa = PBXFileReference; lastKnownFileType = wrapper.framework; name = CoreGraphics.framework; path = System/Library/Frameworks/CoreGraphics.framework; sourceTree = SDKROOT; };
		63CE2A5B1987140F00F65B01 /* UIKit.framework */ = {isa = PBXFileReference; lastKnownFileType = wrapper.framework; name = UIKit.framework; path = System/Library/Frameworks/UIKit.framework; sourceTree = SDKROOT; };
		63CE2A5F1987140F00F65B01 /* iBurn-Info.plist */ = {isa = PBXFileReference; lastKnownFileType = text.plist.xml; path = "iBurn-Info.plist"; sourceTree = "<group>"; };
		63CE2A611987140F00F65B01 /* en */ = {isa = PBXFileReference; lastKnownFileType = text.plist.strings; name = en; path = en.lproj/InfoPlist.strings; sourceTree = "<group>"; };
		63CE2A651987140F00F65B01 /* iBurn-Prefix.pch */ = {isa = PBXFileReference; lastKnownFileType = sourcecode.c.h; path = "iBurn-Prefix.pch"; sourceTree = "<group>"; };
		63CE2A661987140F00F65B01 /* BRCAppDelegate.h */ = {isa = PBXFileReference; lastKnownFileType = sourcecode.c.h; path = BRCAppDelegate.h; sourceTree = "<group>"; };
		63CE2A671987140F00F65B01 /* BRCAppDelegate.m */ = {isa = PBXFileReference; lastKnownFileType = sourcecode.c.objc; path = BRCAppDelegate.m; sourceTree = "<group>"; };
		63CE2A691987140F00F65B01 /* Images.xcassets */ = {isa = PBXFileReference; lastKnownFileType = folder.assetcatalog; path = Images.xcassets; sourceTree = "<group>"; };
		63CE2A701987140F00F65B01 /* XCTest.framework */ = {isa = PBXFileReference; lastKnownFileType = wrapper.framework; name = XCTest.framework; path = Library/Frameworks/XCTest.framework; sourceTree = DEVELOPER_DIR; };
		65C20DF5B15D2087485F0E97 /* Pods-iBurnAbstract-iBurn.release.xcconfig */ = {isa = PBXFileReference; includeInIndex = 1; lastKnownFileType = text.xcconfig; name = "Pods-iBurnAbstract-iBurn.release.xcconfig"; path = "Pods/Target Support Files/Pods-iBurnAbstract-iBurn/Pods-iBurnAbstract-iBurn.release.xcconfig"; sourceTree = "<group>"; };
		66E9BFB50AD9DF8FA46742CE /* Pods-iBurn.release.xcconfig */ = {isa = PBXFileReference; includeInIndex = 1; lastKnownFileType = text.xcconfig; name = "Pods-iBurn.release.xcconfig"; path = "Pods/Target Support Files/Pods-iBurn/Pods-iBurn.release.xcconfig"; sourceTree = "<group>"; };
		72C9428E44C5A2270503CAD5 /* Pods-iBurn.debug.xcconfig */ = {isa = PBXFileReference; includeInIndex = 1; lastKnownFileType = text.xcconfig; name = "Pods-iBurn.debug.xcconfig"; path = "Pods/Target Support Files/Pods-iBurn/Pods-iBurn.debug.xcconfig"; sourceTree = "<group>"; };
		73F56B0C2D800E3EC87731BD /* Pods-iBurn-iBurnTests.release.xcconfig */ = {isa = PBXFileReference; includeInIndex = 1; lastKnownFileType = text.xcconfig; name = "Pods-iBurn-iBurnTests.release.xcconfig"; path = "Pods/Target Support Files/Pods-iBurn-iBurnTests/Pods-iBurn-iBurnTests.release.xcconfig"; sourceTree = "<group>"; };
		80E2C6DD5C95EC58E5AE41B8 /* Pods-PlayaKitAbstract-PlayaKitTests.debug.xcconfig */ = {isa = PBXFileReference; includeInIndex = 1; lastKnownFileType = text.xcconfig; name = "Pods-PlayaKitAbstract-PlayaKitTests.debug.xcconfig"; path = "Pods/Target Support Files/Pods-PlayaKitAbstract-PlayaKitTests/Pods-PlayaKitAbstract-PlayaKitTests.debug.xcconfig"; sourceTree = "<group>"; };
		947CA60EF87E28B21413E37F /* Pods_PlayaKitAbstract_PlayaKitTests.framework */ = {isa = PBXFileReference; explicitFileType = wrapper.framework; includeInIndex = 0; path = Pods_PlayaKitAbstract_PlayaKitTests.framework; sourceTree = BUILT_PRODUCTS_DIR; };
		9C6AEBC090227855BDA638FD /* Pods_PlayaKitAbstract_PlayaKit.framework */ = {isa = PBXFileReference; explicitFileType = wrapper.framework; includeInIndex = 0; path = Pods_PlayaKitAbstract_PlayaKit.framework; sourceTree = BUILT_PRODUCTS_DIR; };
		AD46B030994031DA5726D21C /* Pods_iBurnAbstract_iBurn.framework */ = {isa = PBXFileReference; explicitFileType = wrapper.framework; includeInIndex = 0; path = Pods_iBurnAbstract_iBurn.framework; sourceTree = BUILT_PRODUCTS_DIR; };
		B32B80036C680FE7F3185B79 /* Pods_iBurnAbstract_iBurnTests.framework */ = {isa = PBXFileReference; explicitFileType = wrapper.framework; includeInIndex = 0; path = Pods_iBurnAbstract_iBurnTests.framework; sourceTree = BUILT_PRODUCTS_DIR; };
		B8827D0B741B7D305AF35BEE /* libPods-iBurn.a */ = {isa = PBXFileReference; explicitFileType = archive.ar; includeInIndex = 0; path = "libPods-iBurn.a"; sourceTree = BUILT_PRODUCTS_DIR; };
		B9BE813BAB98496CC3A89CB8 /* Pods-PlayaKit.release.xcconfig */ = {isa = PBXFileReference; includeInIndex = 1; lastKnownFileType = text.xcconfig; name = "Pods-PlayaKit.release.xcconfig"; path = "Pods/Target Support Files/Pods-PlayaKit/Pods-PlayaKit.release.xcconfig"; sourceTree = "<group>"; };
		C8C62A2C07A29EED6BD93DDA /* Pods-iBurnAbstract-iBurnTests.debug.xcconfig */ = {isa = PBXFileReference; includeInIndex = 1; lastKnownFileType = text.xcconfig; name = "Pods-iBurnAbstract-iBurnTests.debug.xcconfig"; path = "Pods/Target Support Files/Pods-iBurnAbstract-iBurnTests/Pods-iBurnAbstract-iBurnTests.debug.xcconfig"; sourceTree = "<group>"; };
		CACE4054D51A68B108CEF491 /* Pods-PlayaKit.debug.xcconfig */ = {isa = PBXFileReference; includeInIndex = 1; lastKnownFileType = text.xcconfig; name = "Pods-PlayaKit.debug.xcconfig"; path = "Pods/Target Support Files/Pods-PlayaKit/Pods-PlayaKit.debug.xcconfig"; sourceTree = "<group>"; };
		D902DF0A1B7B19FC00057898 /* BRCDataSorter.swift */ = {isa = PBXFileReference; fileEncoding = 4; lastKnownFileType = sourcecode.swift; path = BRCDataSorter.swift; sourceTree = "<group>"; };
		D902DF0C1B7B1F2D00057898 /* iBurnTests-Bridging-Header.h */ = {isa = PBXFileReference; lastKnownFileType = sourcecode.c.h; path = "iBurnTests-Bridging-Header.h"; sourceTree = "<group>"; };
		D902DF0D1B7B1F2D00057898 /* BRCDataSorterTests.swift */ = {isa = PBXFileReference; fileEncoding = 4; lastKnownFileType = sourcecode.swift; path = BRCDataSorterTests.swift; sourceTree = "<group>"; };
		D90372A222E4EDB800C5CC36 /* GroupTransformers.swift */ = {isa = PBXFileReference; lastKnownFileType = sourcecode.swift; path = GroupTransformers.swift; sourceTree = "<group>"; };
		D9038C7120FBF12E0085C6B9 /* BRCOnboardingViewController.swift */ = {isa = PBXFileReference; lastKnownFileType = sourcecode.swift; path = BRCOnboardingViewController.swift; sourceTree = "<group>"; };
		D9038C7320FBF6B90085C6B9 /* BRCLocations.swift */ = {isa = PBXFileReference; lastKnownFileType = sourcecode.swift; path = BRCLocations.swift; sourceTree = "<group>"; };
		D9038C7520FBFAFD0085C6B9 /* BRCImageColors.swift */ = {isa = PBXFileReference; lastKnownFileType = sourcecode.swift; path = BRCImageColors.swift; sourceTree = "<group>"; };
		D9046ED3198C65D70013CCF4 /* art_data.json */ = {isa = PBXFileReference; lastKnownFileType = text.json; path = art_data.json; sourceTree = "<group>"; };
		D9046ED4198C65D70013CCF4 /* camp_data.json */ = {isa = PBXFileReference; lastKnownFileType = text.json; path = camp_data.json; sourceTree = "<group>"; };
		D9046ED5198C65D70013CCF4 /* dates_info.json */ = {isa = PBXFileReference; lastKnownFileType = text.json; path = dates_info.json; sourceTree = "<group>"; };
		D9046ED6198C65D70013CCF4 /* event_data.json */ = {isa = PBXFileReference; lastKnownFileType = text.json; path = event_data.json; sourceTree = "<group>"; };
		D9046EF4198C65D70013CCF4 /* iburn.mbtiles */ = {isa = PBXFileReference; lastKnownFileType = file; path = iburn.mbtiles; sourceTree = "<group>"; };
		D9046EF6198C65F40013CCF4 /* art.json */ = {isa = PBXFileReference; fileEncoding = 4; lastKnownFileType = text.json; path = art.json; sourceTree = "<group>"; };
		D9046EF7198C65F40013CCF4 /* camps.json */ = {isa = PBXFileReference; fileEncoding = 4; lastKnownFileType = text.json; path = camps.json; sourceTree = "<group>"; };
		D9046EF8198C65F40013CCF4 /* dates_info.json */ = {isa = PBXFileReference; fileEncoding = 4; lastKnownFileType = text.json; path = dates_info.json; sourceTree = "<group>"; };
		D9046F19198C65F40013CCF4 /* iburn.mbtiles */ = {isa = PBXFileReference; lastKnownFileType = file; path = iburn.mbtiles; sourceTree = "<group>"; };
		D9046F37198C6CDE0013CCF4 /* events.json */ = {isa = PBXFileReference; fileEncoding = 4; lastKnownFileType = text.json; path = events.json; sourceTree = "<group>"; };
		D9071FE51996C4A7005C3639 /* NSData+iBurn.h */ = {isa = PBXFileReference; fileEncoding = 4; lastKnownFileType = sourcecode.c.h; path = "NSData+iBurn.h"; sourceTree = "<group>"; };
		D9071FE61996C4A7005C3639 /* NSData+iBurn.m */ = {isa = PBXFileReference; fileEncoding = 4; lastKnownFileType = sourcecode.c.objc; path = "NSData+iBurn.m"; sourceTree = "<group>"; };
		D90814C025B283CF0011DB56 /* GoogleService-Info.plist */ = {isa = PBXFileReference; fileEncoding = 4; lastKnownFileType = text.plist.xml; path = "GoogleService-Info.plist"; sourceTree = "<group>"; };
		D90FFA361EEFAC10005127D0 /* MapViewAdapter.swift */ = {isa = PBXFileReference; lastKnownFileType = sourcecode.swift; path = MapViewAdapter.swift; sourceTree = "<group>"; };
		D90FFA381EEFAF19005127D0 /* ImageAnnotationView.swift */ = {isa = PBXFileReference; lastKnownFileType = sourcecode.swift; path = ImageAnnotationView.swift; sourceTree = "<group>"; };
		D90FFA3C1EEFB279005127D0 /* BRCUserTrackingBarButtonItem.h */ = {isa = PBXFileReference; lastKnownFileType = sourcecode.c.h; path = BRCUserTrackingBarButtonItem.h; sourceTree = "<group>"; };
		D90FFA3D1EEFB279005127D0 /* BRCUserTrackingBarButtonItem.m */ = {isa = PBXFileReference; lastKnownFileType = sourcecode.c.objc; path = BRCUserTrackingBarButtonItem.m; sourceTree = "<group>"; };
		D90FFA3F1EEFB4F6005127D0 /* UserTracking.xcassets */ = {isa = PBXFileReference; lastKnownFileType = folder.assetcatalog; path = UserTracking.xcassets; sourceTree = "<group>"; };
		D91392DF1D6519300090E093 /* iBurn-2016 */ = {isa = PBXFileReference; lastKnownFileType = folder; name = "iBurn-2016"; path = "Submodules/iBurn-Data/data/2016/iBurn-2016"; sourceTree = SOURCE_ROOT; };
		D913995C22FA88F000CA39A7 /* LaunchScreen.storyboard */ = {isa = PBXFileReference; lastKnownFileType = file.storyboard; path = LaunchScreen.storyboard; sourceTree = "<group>"; };
		D9167B6120F132C500815F81 /* InfoPlistSecrets.h */ = {isa = PBXFileReference; lastKnownFileType = sourcecode.c.h; path = InfoPlistSecrets.h; sourceTree = "<group>"; };
		D9167B7220F14A9500815F81 /* 2018 */ = {isa = PBXFileReference; lastKnownFileType = folder; name = 2018; path = "Submodules/iBurn-Data/data/2018/2018"; sourceTree = SOURCE_ROOT; };
		D9167B7420F14A9D00815F81 /* bundle.js */ = {isa = PBXFileReference; fileEncoding = 4; lastKnownFileType = sourcecode.javascript; name = bundle.js; path = "Submodules/iBurn-Data/data/2018/bundle.js"; sourceTree = SOURCE_ROOT; };
		D9167B7620F14AB100815F81 /* MediaFiles */ = {isa = PBXFileReference; lastKnownFileType = folder; name = MediaFiles; path = "Submodules/iBurn-Data/data/2018/MediaFiles"; sourceTree = SOURCE_ROOT; };
		D9167B7820F14ABA00815F81 /* TileCache */ = {isa = PBXFileReference; lastKnownFileType = folder; name = TileCache; path = "Submodules/iBurn-Data/data/2018/TileCache"; sourceTree = SOURCE_ROOT; };
		D9167B7A20F14AD000815F81 /* iBurn-2018 */ = {isa = PBXFileReference; lastKnownFileType = folder; name = "iBurn-2018"; path = "Submodules/iBurn-Data/data/2018/iBurn-2018"; sourceTree = SOURCE_ROOT; };
		D919339A2E45CF2F006EA630 /* BRCDeepLinkRouter.swift */ = {isa = PBXFileReference; lastKnownFileType = sourcecode.swift; path = BRCDeepLinkRouter.swift; sourceTree = "<group>"; };
		D919339B2E45CF2F006EA630 /* ShareQRCodeView.swift */ = {isa = PBXFileReference; lastKnownFileType = sourcecode.swift; path = ShareQRCodeView.swift; sourceTree = "<group>"; };
		D919339E2E45DEB4006EA630 /* OpenInSafariActivity.swift */ = {isa = PBXFileReference; lastKnownFileType = sourcecode.swift; path = OpenInSafariActivity.swift; sourceTree = "<group>"; };
		D9251483211519A2007A7904 /* AnnotationDataSource.swift */ = {isa = PBXFileReference; lastKnownFileType = sourcecode.swift; path = AnnotationDataSource.swift; sourceTree = "<group>"; };
		D925148521151F17007A7904 /* UserMapViewAdapter.swift */ = {isa = PBXFileReference; lastKnownFileType = sourcecode.swift; path = UserMapViewAdapter.swift; sourceTree = "<group>"; };
		D92514872115297A007A7904 /* YapDatabaseConnection+iBurn.swift */ = {isa = PBXFileReference; lastKnownFileType = sourcecode.swift; path = "YapDatabaseConnection+iBurn.swift"; sourceTree = "<group>"; };
		D92562BF19886EBF00ED6B50 /* BRCDataObjectTableViewCell.h */ = {isa = PBXFileReference; fileEncoding = 4; lastKnownFileType = sourcecode.c.h; path = BRCDataObjectTableViewCell.h; sourceTree = "<group>"; };
		D92562C019886EBF00ED6B50 /* BRCDataObjectTableViewCell.m */ = {isa = PBXFileReference; fileEncoding = 4; lastKnownFileType = sourcecode.c.objc; path = BRCDataObjectTableViewCell.m; sourceTree = "<group>"; };
		D92562C119886EBF00ED6B50 /* BRCDataObjectTableViewCell.xib */ = {isa = PBXFileReference; fileEncoding = 4; lastKnownFileType = file.xib; path = BRCDataObjectTableViewCell.xib; sourceTree = "<group>"; };
		D92562C4198876C400ED6B50 /* BRCEventObjectTableViewCell.h */ = {isa = PBXFileReference; fileEncoding = 4; lastKnownFileType = sourcecode.c.h; path = BRCEventObjectTableViewCell.h; sourceTree = "<group>"; };
		D92562C5198876C400ED6B50 /* BRCEventObjectTableViewCell.m */ = {isa = PBXFileReference; fileEncoding = 4; lastKnownFileType = sourcecode.c.objc; path = BRCEventObjectTableViewCell.m; sourceTree = "<group>"; };
		D92562C71988771400ED6B50 /* BRCEventObjectTableViewCell.xib */ = {isa = PBXFileReference; fileEncoding = 4; lastKnownFileType = file.xib; path = BRCEventObjectTableViewCell.xib; sourceTree = "<group>"; };
		D92562CD198A20D600ED6B50 /* MLNMapView+iBurn.h */ = {isa = PBXFileReference; fileEncoding = 4; lastKnownFileType = sourcecode.c.h; path = "MLNMapView+iBurn.h"; sourceTree = "<group>"; };
		D92562CE198A20D600ED6B50 /* MLNMapView+iBurn.m */ = {isa = PBXFileReference; fileEncoding = 4; lastKnownFileType = sourcecode.c.objc; path = "MLNMapView+iBurn.m"; sourceTree = "<group>"; };
		D927BDB11EF4778000B7324D /* UserGuidance.swift */ = {isa = PBXFileReference; lastKnownFileType = sourcecode.swift; path = UserGuidance.swift; sourceTree = "<group>"; };
		D92AC56422F00AE700C9FE32 /* TracksViewController.swift */ = {isa = PBXFileReference; lastKnownFileType = sourcecode.swift; path = TracksViewController.swift; sourceTree = "<group>"; };
		D92AC56822F0168F00C9FE32 /* LocationStorage.swift */ = {isa = PBXFileReference; lastKnownFileType = sourcecode.swift; path = LocationStorage.swift; sourceTree = "<group>"; };
		D92AC56F22F0176B00C9FE32 /* Breadcrumb.swift */ = {isa = PBXFileReference; lastKnownFileType = sourcecode.swift; path = Breadcrumb.swift; sourceTree = "<group>"; };
		D92B95991B7B0CC300116781 /* 2015 */ = {isa = PBXFileReference; lastKnownFileType = folder; name = 2015; path = "Submodules/iBurn-Data/data/2015/2015"; sourceTree = SOURCE_ROOT; };
		D92C73EA2255C06F00FCD532 /* PlayaKit.xcodeproj */ = {isa = PBXFileReference; lastKnownFileType = "wrapper.pb-project"; name = PlayaKit.xcodeproj; path = PlayaKit/PlayaKit.xcodeproj; sourceTree = "<group>"; };
		D93176752E222D2E003636CB /* DetailServicesTests.swift */ = {isa = PBXFileReference; lastKnownFileType = sourcecode.swift; path = DetailServicesTests.swift; sourceTree = "<group>"; };
		D93176762E222D2E003636CB /* DetailViewModelTests.swift */ = {isa = PBXFileReference; lastKnownFileType = sourcecode.swift; path = DetailViewModelTests.swift; sourceTree = "<group>"; };
		D94670D51F38347F00289CB8 /* IndexPath+iBurn.swift */ = {isa = PBXFileReference; lastKnownFileType = sourcecode.swift; path = "IndexPath+iBurn.swift"; sourceTree = "<group>"; };
		D946994E1F3913A000DE8DA6 /* BRCObjectMetadata.h */ = {isa = PBXFileReference; lastKnownFileType = sourcecode.c.h; path = BRCObjectMetadata.h; sourceTree = "<group>"; };
		D946994F1F3913A000DE8DA6 /* BRCObjectMetadata.m */ = {isa = PBXFileReference; lastKnownFileType = sourcecode.c.objc; path = BRCObjectMetadata.m; sourceTree = "<group>"; };
		D94699511F39699C00DE8DA6 /* ArtImageCell.swift */ = {isa = PBXFileReference; lastKnownFileType = sourcecode.swift; path = ArtImageCell.swift; sourceTree = "<group>"; };
		D94699551F3969CA00DE8DA6 /* ArtImageCell.xib */ = {isa = PBXFileReference; lastKnownFileType = file.xib; path = ArtImageCell.xib; sourceTree = "<group>"; };
		D94E60B11F4384E3007B5142 /* bundle.js */ = {isa = PBXFileReference; fileEncoding = 4; lastKnownFileType = sourcecode.javascript; name = bundle.js; path = "Submodules/iBurn-Data/data/2017/bundle.js"; sourceTree = SOURCE_ROOT; };
		D94EFA4F199158D2009F12F4 /* CLLocationManager+iBurn.h */ = {isa = PBXFileReference; fileEncoding = 4; lastKnownFileType = sourcecode.c.h; path = "CLLocationManager+iBurn.h"; sourceTree = "<group>"; };
		D94EFA50199158D2009F12F4 /* CLLocationManager+iBurn.m */ = {isa = PBXFileReference; fileEncoding = 4; lastKnownFileType = sourcecode.c.objc; path = "CLLocationManager+iBurn.m"; sourceTree = "<group>"; };
		D9571DB41F225E73004B6607 /* 2017 */ = {isa = PBXFileReference; lastKnownFileType = text; name = 2017; path = "Submodules/iBurn-Data/data/2017/2017"; sourceTree = SOURCE_ROOT; };
		D95AB0ED1B7FF5FF00DFC2FD /* BRCUserMapPoint.h */ = {isa = PBXFileReference; fileEncoding = 4; lastKnownFileType = sourcecode.c.h; path = BRCUserMapPoint.h; sourceTree = "<group>"; };
		D95AB0EE1B7FF5FF00DFC2FD /* BRCUserMapPoint.m */ = {isa = PBXFileReference; fileEncoding = 4; lastKnownFileType = sourcecode.c.objc; path = BRCUserMapPoint.m; sourceTree = "<group>"; };
		D95AB0F01B802CA000DFC2FD /* BRCBreadcrumbPoint.h */ = {isa = PBXFileReference; fileEncoding = 4; lastKnownFileType = sourcecode.c.h; path = BRCBreadcrumbPoint.h; sourceTree = "<group>"; };
		D95AB0F11B802CA000DFC2FD /* BRCBreadcrumbPoint.m */ = {isa = PBXFileReference; fileEncoding = 4; lastKnownFileType = sourcecode.c.objc; path = BRCBreadcrumbPoint.m; sourceTree = "<group>"; };
		D95AB0F31B80662C00DFC2FD /* BRCDistanceView.swift */ = {isa = PBXFileReference; fileEncoding = 4; lastKnownFileType = sourcecode.swift; path = BRCDistanceView.swift; sourceTree = "<group>"; };
		D960F23D1F74B86500144290 /* YapProtocols.swift */ = {isa = PBXFileReference; lastKnownFileType = sourcecode.swift; path = YapProtocols.swift; sourceTree = "<group>"; };
		D960F24E1F74E65A00144290 /* PlayaKitTests.xctest */ = {isa = PBXFileReference; explicitFileType = wrapper.cfbundle; includeInIndex = 0; path = PlayaKitTests.xctest; sourceTree = BUILT_PRODUCTS_DIR; };
		D960F2551F74E65A00144290 /* PlayaKitYapTests.swift */ = {isa = PBXFileReference; lastKnownFileType = sourcecode.swift; path = PlayaKitYapTests.swift; sourceTree = "<group>"; };
		D960F2571F74E65A00144290 /* Info.plist */ = {isa = PBXFileReference; lastKnownFileType = text.plist.xml; path = Info.plist; sourceTree = "<group>"; };
		D962BFFB22D294A300637D8F /* bundle.js */ = {isa = PBXFileReference; fileEncoding = 4; lastKnownFileType = sourcecode.javascript; name = bundle.js; path = "Submodules/iBurn-Data/data/2019/bundle.js"; sourceTree = SOURCE_ROOT; };
		D962BFFD22D294BB00637D8F /* iBurn-2019 */ = {isa = PBXFileReference; lastKnownFileType = folder; name = "iBurn-2019"; path = "Submodules/iBurn-Data/data/2019/iBurn-2019"; sourceTree = SOURCE_ROOT; };
		D962BFFF22D294CD00637D8F /* TileCache */ = {isa = PBXFileReference; lastKnownFileType = folder; name = TileCache; path = "Submodules/iBurn-Data/data/2019/TileCache"; sourceTree = SOURCE_ROOT; };
		D962C00122D294DD00637D8F /* MediaFiles */ = {isa = PBXFileReference; lastKnownFileType = folder; name = MediaFiles; path = "Submodules/iBurn-Data/data/2019/MediaFiles"; sourceTree = SOURCE_ROOT; };
		D962C00322D294EF00637D8F /* 2019 */ = {isa = PBXFileReference; lastKnownFileType = folder; name = 2019; path = "Submodules/iBurn-Data/data/2019/2019"; sourceTree = SOURCE_ROOT; };
		D965BFE41F2EB6E700D496FF /* MediaFiles */ = {isa = PBXFileReference; lastKnownFileType = folder; name = MediaFiles; path = "Submodules/iBurn-Data/data/2017/MediaFiles"; sourceTree = SOURCE_ROOT; };
		D966562A28A9B9FF002FA471 /* iBurn-2022.zip */ = {isa = PBXFileReference; lastKnownFileType = archive.zip; name = "iBurn-2022.zip"; path = "Submodules/iBurn-Data/data/2022/iBurn-2022.zip"; sourceTree = SOURCE_ROOT; };
		D969E5AC211001ED00FF6700 /* AppearanceViewController.swift */ = {isa = PBXFileReference; lastKnownFileType = sourcecode.swift; path = AppearanceViewController.swift; sourceTree = "<group>"; };
		D972BD2319934037008057DB /* iBurn-database */ = {isa = PBXFileReference; lastKnownFileType = folder; path = "iBurn-database"; sourceTree = "<group>"; };
		D975CAF0198DAB5A00CC8226 /* BRCSecrets.h */ = {isa = PBXFileReference; fileEncoding = 4; lastKnownFileType = sourcecode.c.h; path = BRCSecrets.h; sourceTree = "<group>"; };
		D975CAF1198DAB5A00CC8226 /* BRCSecrets.m */ = {isa = PBXFileReference; fileEncoding = 4; lastKnownFileType = sourcecode.c.objc; path = BRCSecrets.m; sourceTree = "<group>"; };
		D9774B162118DB4500BE3CC8 /* MapButtonHelper.swift */ = {isa = PBXFileReference; lastKnownFileType = sourcecode.swift; path = MapButtonHelper.swift; sourceTree = "<group>"; };
		D9774B1B2118DEE200BE3CC8 /* MapListViewController.swift */ = {isa = PBXFileReference; lastKnownFileType = sourcecode.swift; path = MapListViewController.swift; sourceTree = "<group>"; };
		D977C85E2A76468800341CBF /* BRCUpdateInfo.swift */ = {isa = PBXFileReference; lastKnownFileType = sourcecode.swift; path = BRCUpdateInfo.swift; sourceTree = "<group>"; };
		D977C85F1EF23036007766A9 /* BaseMapViewController.swift */ = {isa = PBXFileReference; lastKnownFileType = sourcecode.swift; path = BaseMapViewController.swift; sourceTree = "<group>"; };
		D977C8611EF238F7007766A9 /* MLNMapView+iBurn.swift */ = {isa = PBXFileReference; lastKnownFileType = sourcecode.swift; path = "MLNMapView+iBurn.swift"; sourceTree = "<group>"; };
		D977C8631EF23994007766A9 /* MapDetailViewController.swift */ = {isa = PBXFileReference; lastKnownFileType = sourcecode.swift; path = MapDetailViewController.swift; sourceTree = "<group>"; };
		D977E0421B83F43900FFC20F /* HostedEventsViewController.swift */ = {isa = PBXFileReference; fileEncoding = 4; lastKnownFileType = sourcecode.swift; path = HostedEventsViewController.swift; sourceTree = "<group>"; };
		D977E0441B83F6E900FFC20F /* BRCDataObject+Relationships.h */ = {isa = PBXFileReference; fileEncoding = 4; lastKnownFileType = sourcecode.c.h; path = "BRCDataObject+Relationships.h"; sourceTree = "<group>"; };
		D977E0451B83F6E900FFC20F /* BRCDataObject+Relationships.m */ = {isa = PBXFileReference; fileEncoding = 4; lastKnownFileType = sourcecode.c.objc; path = "BRCDataObject+Relationships.m"; sourceTree = "<group>"; };
		D977E0471B84082D00FFC20F /* BRCEventRelationshipDetailInfoCell.h */ = {isa = PBXFileReference; fileEncoding = 4; lastKnownFileType = sourcecode.c.h; path = BRCEventRelationshipDetailInfoCell.h; sourceTree = "<group>"; };
		D977E0481B84082D00FFC20F /* BRCEventRelationshipDetailInfoCell.m */ = {isa = PBXFileReference; fileEncoding = 4; lastKnownFileType = sourcecode.c.objc; path = BRCEventRelationshipDetailInfoCell.m; sourceTree = "<group>"; };
		D9794B72198BBFB400D7FDA7 /* UIColor+iBurn.h */ = {isa = PBXFileReference; fileEncoding = 4; lastKnownFileType = sourcecode.c.h; path = "UIColor+iBurn.h"; sourceTree = "<group>"; };
		D9794B73198BBFB400D7FDA7 /* UIColor+iBurn.m */ = {isa = PBXFileReference; fileEncoding = 4; lastKnownFileType = sourcecode.c.objc; path = "UIColor+iBurn.m"; sourceTree = "<group>"; };
		D97D7A2F198ADBE400CA7828 /* NSDateFormatter+iBurn.h */ = {isa = PBXFileReference; fileEncoding = 4; lastKnownFileType = sourcecode.c.h; path = "NSDateFormatter+iBurn.h"; sourceTree = "<group>"; };
		D97D7A30198ADBE400CA7828 /* NSDateFormatter+iBurn.m */ = {isa = PBXFileReference; fileEncoding = 4; lastKnownFileType = sourcecode.c.objc; path = "NSDateFormatter+iBurn.m"; sourceTree = "<group>"; };
		D97D7A32198AF7BD00CA7828 /* NSDate+iBurn.h */ = {isa = PBXFileReference; fileEncoding = 4; lastKnownFileType = sourcecode.c.h; path = "NSDate+iBurn.h"; sourceTree = "<group>"; };
		D97D7A33198AF7BD00CA7828 /* NSDate+iBurn.m */ = {isa = PBXFileReference; fileEncoding = 4; lastKnownFileType = sourcecode.c.objc; path = "NSDate+iBurn.m"; sourceTree = "<group>"; };
		D97EB5EB21122A7D001B4351 /* DayPicker.swift */ = {isa = PBXFileReference; lastKnownFileType = sourcecode.swift; path = DayPicker.swift; sourceTree = "<group>"; };
		D97EB5ED21122EF0001B4351 /* DayView.xib */ = {isa = PBXFileReference; lastKnownFileType = file.xib; path = DayView.xib; sourceTree = "<group>"; };
		D97EF8351F2E9EE70096A649 /* TileCache */ = {isa = PBXFileReference; lastKnownFileType = folder; name = TileCache; path = "Submodules/iBurn-Data/data/2017/TileCache"; sourceTree = SOURCE_ROOT; };
		D980A90A1B3F5A6400BE3682 /* iBurnTests.xctest */ = {isa = PBXFileReference; explicitFileType = wrapper.cfbundle; includeInIndex = 0; path = iBurnTests.xctest; sourceTree = BUILT_PRODUCTS_DIR; };
		D980A90D1B3F5A6400BE3682 /* Info.plist */ = {isa = PBXFileReference; lastKnownFileType = text.plist.xml; path = Info.plist; sourceTree = "<group>"; };
		D981D5551F2E9F1600E470E6 /* iBurn-2017 */ = {isa = PBXFileReference; lastKnownFileType = folder; name = "iBurn-2017"; path = "Submodules/iBurn-Data/data/2017/iBurn-2017"; sourceTree = SOURCE_ROOT; };
		D9842A2E1B51EE710056455D /* BRCDataImporter_Private.h */ = {isa = PBXFileReference; lastKnownFileType = sourcecode.c.h; path = BRCDataImporter_Private.h; sourceTree = "<group>"; };
		D984DFC5210D4B3100A45922 /* YapViewHandler.swift */ = {isa = PBXFileReference; fileEncoding = 4; lastKnownFileType = sourcecode.swift; path = YapViewHandler.swift; sourceTree = "<group>"; };
		D984DFC7210D84CC00A45922 /* YapDatabaseViewConnection+iBurn.m */ = {isa = PBXFileReference; fileEncoding = 4; lastKnownFileType = sourcecode.c.objc; path = "YapDatabaseViewConnection+iBurn.m"; sourceTree = "<group>"; };
		D984DFC8210D84CC00A45922 /* YapDatabaseViewConnection+iBurn.h */ = {isa = PBXFileReference; fileEncoding = 4; lastKnownFileType = sourcecode.c.h; path = "YapDatabaseViewConnection+iBurn.h"; sourceTree = "<group>"; };
		D984DFCA210E9F0700A45922 /* YapTableViewAdapter.swift */ = {isa = PBXFileReference; lastKnownFileType = sourcecode.swift; path = YapTableViewAdapter.swift; sourceTree = "<group>"; };
		D984DFCC210EB0CA00A45922 /* BRCDataObjectTableViewCell.swift */ = {isa = PBXFileReference; lastKnownFileType = sourcecode.swift; path = BRCDataObjectTableViewCell.swift; sourceTree = "<group>"; };
		D984DFCE210EB38F00A45922 /* NSCopying+iBurn.swift */ = {isa = PBXFileReference; lastKnownFileType = sourcecode.swift; path = "NSCopying+iBurn.swift"; sourceTree = "<group>"; };
		D984DFD0210EB8C800A45922 /* ObjectListViewController.swift */ = {isa = PBXFileReference; lastKnownFileType = sourcecode.swift; path = ObjectListViewController.swift; sourceTree = "<group>"; };
		D984DFD2210EC03100A45922 /* PageViewManager.swift */ = {isa = PBXFileReference; lastKnownFileType = sourcecode.swift; path = PageViewManager.swift; sourceTree = "<group>"; };
		D984DFD4210EC84200A45922 /* DataObject.swift */ = {isa = PBXFileReference; lastKnownFileType = sourcecode.swift; path = DataObject.swift; sourceTree = "<group>"; };
		D9895E7F1B7E7CA800A63F92 /* onboarding_loop_final.mp4 */ = {isa = PBXFileReference; lastKnownFileType = file; name = onboarding_loop_final.mp4; path = Media/onboarding_loop_final.mp4; sourceTree = SOURCE_ROOT; };
		D98FFEAF2DD032F800107B9F /* EventsFilterView.swift */ = {isa = PBXFileReference; lastKnownFileType = sourcecode.swift; path = EventsFilterView.swift; sourceTree = "<group>"; };
		D98FFEB12DD0568900107B9F /* EmbargoPasscodeView.swift */ = {isa = PBXFileReference; lastKnownFileType = sourcecode.swift; path = EmbargoPasscodeView.swift; sourceTree = "<group>"; };
		D98FFEB22DD0568900107B9F /* EmbargoPasscodeViewModel.swift */ = {isa = PBXFileReference; lastKnownFileType = sourcecode.swift; path = EmbargoPasscodeViewModel.swift; sourceTree = "<group>"; };
		D9903DC7287D0B8700578B18 /* APIData */ = {isa = PBXFileReference; fileEncoding = 4; lastKnownFileType = folder; name = APIData; path = "Submodules/iBurn-Data/data/2022/APIData"; sourceTree = SOURCE_ROOT; };
		D9903DC9287D0BA100578B18 /* Map */ = {isa = PBXFileReference; fileEncoding = 4; lastKnownFileType = folder; name = Map; path = "Submodules/iBurn-Data/data/2022/Map"; sourceTree = SOURCE_ROOT; };
		D9903DCB287D0BA800578B18 /* MediaFiles */ = {isa = PBXFileReference; fileEncoding = 4; lastKnownFileType = text; name = MediaFiles; path = "Submodules/iBurn-Data/data/2022/MediaFiles"; sourceTree = SOURCE_ROOT; };
		D9914C4B1B40C54600F90663 /* initial_data */ = {isa = PBXFileReference; lastKnownFileType = folder; name = initial_data; path = TestData/initial_data; sourceTree = "<group>"; };
		D9914C4C1B40C54600F90663 /* updated_data */ = {isa = PBXFileReference; lastKnownFileType = folder; name = updated_data; path = TestData/updated_data; sourceTree = "<group>"; };
		D9914C511B40D61500F90663 /* BRCUpdateInfo.h */ = {isa = PBXFileReference; fileEncoding = 4; lastKnownFileType = sourcecode.c.h; path = BRCUpdateInfo.h; sourceTree = "<group>"; };
		D9914C521B40D61500F90663 /* BRCUpdateInfo.m */ = {isa = PBXFileReference; fileEncoding = 4; lastKnownFileType = sourcecode.c.objc; path = BRCUpdateInfo.m; sourceTree = "<group>"; };
		D9915F642A76D3110015C87D /* Settings.bundle */ = {isa = PBXFileReference; lastKnownFileType = "wrapper.plug-in"; path = Settings.bundle; sourceTree = "<group>"; };
		D99395A6198B897B00E9ADD2 /* BRCDetailInfoTableViewCell.h */ = {isa = PBXFileReference; fileEncoding = 4; lastKnownFileType = sourcecode.c.h; path = BRCDetailInfoTableViewCell.h; sourceTree = "<group>"; };
		D99395A7198B897B00E9ADD2 /* BRCDetailInfoTableViewCell.m */ = {isa = PBXFileReference; fileEncoding = 4; lastKnownFileType = sourcecode.c.objc; path = BRCDetailInfoTableViewCell.m; sourceTree = "<group>"; };
		D99395AC198B991900E9ADD2 /* TTTLocationFormatter+iBurn.h */ = {isa = PBXFileReference; fileEncoding = 4; lastKnownFileType = sourcecode.c.h; path = "TTTLocationFormatter+iBurn.h"; sourceTree = "<group>"; };
		D99395AD198B991900E9ADD2 /* TTTLocationFormatter+iBurn.m */ = {isa = PBXFileReference; fileEncoding = 4; lastKnownFileType = sourcecode.c.objc; path = "TTTLocationFormatter+iBurn.m"; sourceTree = "<group>"; };
		D99415621987222800D245C7 /* BRCDataObject.h */ = {isa = PBXFileReference; fileEncoding = 4; lastKnownFileType = sourcecode.c.h; path = BRCDataObject.h; sourceTree = "<group>"; };
		D99415631987222800D245C7 /* BRCDataObject.m */ = {isa = PBXFileReference; fileEncoding = 4; lastKnownFileType = sourcecode.c.objc; path = BRCDataObject.m; sourceTree = "<group>"; };
		D9941566198726A700D245C7 /* BRCArtObject.h */ = {isa = PBXFileReference; fileEncoding = 4; lastKnownFileType = sourcecode.c.h; path = BRCArtObject.h; sourceTree = "<group>"; };
		D9941567198726A700D245C7 /* BRCArtObject.m */ = {isa = PBXFileReference; fileEncoding = 4; lastKnownFileType = sourcecode.c.objc; path = BRCArtObject.m; sourceTree = "<group>"; };
		D9941569198726B600D245C7 /* BRCCampObject.h */ = {isa = PBXFileReference; fileEncoding = 4; lastKnownFileType = sourcecode.c.h; path = BRCCampObject.h; sourceTree = "<group>"; };
		D994156A198726B600D245C7 /* BRCCampObject.m */ = {isa = PBXFileReference; fileEncoding = 4; lastKnownFileType = sourcecode.c.objc; path = BRCCampObject.m; sourceTree = "<group>"; };
		D994156C198726C100D245C7 /* BRCEventObject.h */ = {isa = PBXFileReference; fileEncoding = 4; lastKnownFileType = sourcecode.c.h; path = BRCEventObject.h; sourceTree = "<group>"; };
		D994156D198726C100D245C7 /* BRCEventObject.m */ = {isa = PBXFileReference; fileEncoding = 4; lastKnownFileType = sourcecode.c.objc; path = BRCEventObject.m; sourceTree = "<group>"; };
		D994156F198726F400D245C7 /* BRCDataImporter.h */ = {isa = PBXFileReference; fileEncoding = 4; lastKnownFileType = sourcecode.c.h; path = BRCDataImporter.h; sourceTree = "<group>"; };
		D9941570198726F400D245C7 /* BRCDataImporter.m */ = {isa = PBXFileReference; fileEncoding = 4; lastKnownFileType = sourcecode.c.objc; path = BRCDataImporter.m; sourceTree = "<group>"; };
		D99415781987277500D245C7 /* BRCDatabaseManager.h */ = {isa = PBXFileReference; fileEncoding = 4; lastKnownFileType = sourcecode.c.h; path = BRCDatabaseManager.h; sourceTree = "<group>"; };
		D99415791987277500D245C7 /* BRCDatabaseManager.m */ = {isa = PBXFileReference; fileEncoding = 4; lastKnownFileType = sourcecode.c.objc; path = BRCDatabaseManager.m; sourceTree = "<group>"; };
		D994157D1987399F00D245C7 /* BRCEventTime.h */ = {isa = PBXFileReference; fileEncoding = 4; lastKnownFileType = sourcecode.c.h; path = BRCEventTime.h; sourceTree = "<group>"; };
		D994157E1987399F00D245C7 /* BRCEventTime.m */ = {isa = PBXFileReference; fileEncoding = 4; lastKnownFileType = sourcecode.c.objc; path = BRCEventTime.m; sourceTree = "<group>"; };
		D99754D02DFE21F4007716F4 /* openapi.json */ = {isa = PBXFileReference; lastKnownFileType = text.json; path = openapi.json; sourceTree = "<group>"; };
		D99754D12DFE24AB007716F4 /* BRCArtImage.h */ = {isa = PBXFileReference; lastKnownFileType = sourcecode.c.h; path = BRCArtImage.h; sourceTree = "<group>"; };
		D99754D22DFE24AB007716F4 /* BRCArtImage.m */ = {isa = PBXFileReference; lastKnownFileType = sourcecode.c.objc; path = BRCArtImage.m; sourceTree = "<group>"; };
		D99754D32DFE24AB007716F4 /* BRCCampImage.h */ = {isa = PBXFileReference; lastKnownFileType = sourcecode.c.h; path = BRCCampImage.h; sourceTree = "<group>"; };
		D99754D42DFE24AB007716F4 /* BRCCampImage.m */ = {isa = PBXFileReference; lastKnownFileType = sourcecode.c.objc; path = BRCCampImage.m; sourceTree = "<group>"; };
		D99A61571B2A0AAD009CC09E /* Pods-iBurn-acknowledgements.plist */ = {isa = PBXFileReference; fileEncoding = 4; lastKnownFileType = text.plist.xml; name = "Pods-iBurn-acknowledgements.plist"; path = "Pods/Target Support Files/Pods-iBurn/Pods-iBurn-acknowledgements.plist"; sourceTree = SOURCE_ROOT; };
		D99C06611EF5E1D100D82A2E /* SearchDisplayManager.swift */ = {isa = PBXFileReference; lastKnownFileType = sourcecode.swift; path = SearchDisplayManager.swift; sourceTree = "<group>"; };
		D99D57F92E1CF60300D5A3DE /* Bundle+iBurn.swift */ = {isa = PBXFileReference; lastKnownFileType = sourcecode.swift; path = "Bundle+iBurn.swift"; sourceTree = "<group>"; };
		D9A27ADD210FFC0F000BD535 /* Appearance.swift */ = {isa = PBXFileReference; lastKnownFileType = sourcecode.swift; path = Appearance.swift; sourceTree = "<group>"; };
		D9A364662A759BD20008CCFB /* DataUpdatesView.swift */ = {isa = PBXFileReference; lastKnownFileType = sourcecode.swift; path = DataUpdatesView.swift; sourceTree = "<group>"; };
		D9A3646F2A75B49D0008CCFB /* iBurn-2023.zip */ = {isa = PBXFileReference; lastKnownFileType = archive.zip; name = "iBurn-2023.zip"; path = "Submodules/iBurn-Data/data/2023/iBurn-2023.zip"; sourceTree = SOURCE_ROOT; };
		D9A6A8E32114CD8E00988DA7 /* BRCDatabaseManager.swift */ = {isa = PBXFileReference; lastKnownFileType = sourcecode.swift; path = BRCDatabaseManager.swift; sourceTree = "<group>"; };
		D9AB87242C46201D004DEB50 /* Map */ = {isa = PBXFileReference; lastKnownFileType = folder; name = Map; path = "Submodules/iBurn-Data/data/2024/Map"; sourceTree = SOURCE_ROOT; };
		D9AB87252C46201D004DEB50 /* MediaFiles */ = {isa = PBXFileReference; lastKnownFileType = folder; name = MediaFiles; path = "Submodules/iBurn-Data/data/2024/MediaFiles"; sourceTree = SOURCE_ROOT; };
		D9AB87262C46201D004DEB50 /* APIData */ = {isa = PBXFileReference; lastKnownFileType = folder; name = APIData; path = "Submodules/iBurn-Data/data/2024/APIData"; sourceTree = SOURCE_ROOT; };
		D9AB872B2C477E81004DEB50 /* iBurn-2024.zip */ = {isa = PBXFileReference; lastKnownFileType = archive.zip; name = "iBurn-2024.zip"; path = "Submodules/iBurn-Data/data/2024/iBurn-2024.zip"; sourceTree = SOURCE_ROOT; };
		D9ABFAA42E32056700FB1519 /* BRCDataImportTests.swift */ = {isa = PBXFileReference; lastKnownFileType = sourcecode.swift; path = BRCDataImportTests.swift; sourceTree = "<group>"; };
		D9ADBF5E1D6BA9A6003A71DF /* bundle.js */ = {isa = PBXFileReference; fileEncoding = 4; lastKnownFileType = sourcecode.javascript; name = bundle.js; path = "Submodules/iBurn-Data/data/2016/bundle.js"; sourceTree = SOURCE_ROOT; };
		D9ART0012E47ABA900AE9625 /* ArtListViewController.swift */ = {isa = PBXFileReference; lastKnownFileType = sourcecode.swift; path = ArtListViewController.swift; sourceTree = "<group>"; };
		D9ART0022E47ABA900AE9626 /* ArtFilterView.swift */ = {isa = PBXFileReference; lastKnownFileType = sourcecode.swift; path = ArtFilterView.swift; sourceTree = "<group>"; };
		D9B34BA41F39737B007C6AAE /* BRCDataObject.swift */ = {isa = PBXFileReference; lastKnownFileType = sourcecode.swift; path = BRCDataObject.swift; sourceTree = "<group>"; };
		D9B362B2199821EB0093B441 /* NSURL+iBurn.h */ = {isa = PBXFileReference; fileEncoding = 4; lastKnownFileType = sourcecode.c.h; path = "NSURL+iBurn.h"; sourceTree = "<group>"; };
		D9B362B3199821EB0093B441 /* NSURL+iBurn.m */ = {isa = PBXFileReference; fileEncoding = 4; lastKnownFileType = sourcecode.c.objc; path = "NSURL+iBurn.m"; sourceTree = "<group>"; };
		D9B362B51998253A0093B441 /* BRCSocialButtonsView.h */ = {isa = PBXFileReference; fileEncoding = 4; lastKnownFileType = sourcecode.c.h; path = BRCSocialButtonsView.h; sourceTree = "<group>"; };
		D9B362B61998253A0093B441 /* BRCSocialButtonsView.m */ = {isa = PBXFileReference; fileEncoding = 4; lastKnownFileType = sourcecode.c.objc; path = BRCSocialButtonsView.m; sourceTree = "<group>"; };
		D9B362B8199AB5320093B441 /* BRCMapPoint.h */ = {isa = PBXFileReference; fileEncoding = 4; lastKnownFileType = sourcecode.c.h; path = BRCMapPoint.h; sourceTree = "<group>"; };
		D9B362B9199AB5320093B441 /* BRCMapPoint.m */ = {isa = PBXFileReference; fileEncoding = 4; lastKnownFileType = sourcecode.c.objc; path = BRCMapPoint.m; sourceTree = "<group>"; };
		D9B55B7D2E275B2B00C19ACB /* MoreSubtitleCell.swift */ = {isa = PBXFileReference; lastKnownFileType = sourcecode.swift; path = MoreSubtitleCell.swift; sourceTree = "<group>"; };
		D9B55B7E2E275B2B00C19ACB /* MoreSwitchCell.swift */ = {isa = PBXFileReference; lastKnownFileType = sourcecode.swift; path = MoreSwitchCell.swift; sourceTree = "<group>"; };
		D9B55B7F2E275B2B00C19ACB /* MoreTableViewCell.swift */ = {isa = PBXFileReference; lastKnownFileType = sourcecode.swift; path = MoreTableViewCell.swift; sourceTree = "<group>"; };
		D9B65A3C2E3DE78D00C620F3 /* iBurn-2025.zip */ = {isa = PBXFileReference; lastKnownFileType = archive.zip; name = "iBurn-2025.zip"; path = "Submodules/iBurn-Data/data/2025/iBurn-2025.zip"; sourceTree = SOURCE_ROOT; };
		D9B69D8F1EF8D8B100E2996D /* BRCYapDatabaseObject.h */ = {isa = PBXFileReference; lastKnownFileType = sourcecode.c.h; path = BRCYapDatabaseObject.h; sourceTree = "<group>"; };
		D9B69D901EF8D8B100E2996D /* BRCYapDatabaseObject.m */ = {isa = PBXFileReference; lastKnownFileType = sourcecode.c.objc; path = BRCYapDatabaseObject.m; sourceTree = "<group>"; };
		D9B73FFD1B78BF34001D04E3 /* NearbyViewController.swift */ = {isa = PBXFileReference; fileEncoding = 4; lastKnownFileType = sourcecode.swift; path = NearbyViewController.swift; sourceTree = "<group>"; };
		D9BB3BE12A6C3F8E00777AEE /* APIData */ = {isa = PBXFileReference; fileEncoding = 4; lastKnownFileType = text; name = APIData; path = "Submodules/iBurn-Data/data/2023/APIData"; sourceTree = SOURCE_ROOT; };
		D9BB3BE32A6C3F9D00777AEE /* Map */ = {isa = PBXFileReference; fileEncoding = 4; lastKnownFileType = text; name = Map; path = "Submodules/iBurn-Data/data/2023/Map"; sourceTree = SOURCE_ROOT; };
		D9BB3BE52A6C3FA700777AEE /* MediaFiles */ = {isa = PBXFileReference; fileEncoding = 4; lastKnownFileType = text; name = MediaFiles; path = "Submodules/iBurn-Data/data/2023/MediaFiles"; sourceTree = SOURCE_ROOT; };
		D9BD4C001B7876E800313FB5 /* BRCCreditsInfo.h */ = {isa = PBXFileReference; fileEncoding = 4; lastKnownFileType = sourcecode.c.h; path = BRCCreditsInfo.h; sourceTree = "<group>"; };
		D9BD4C011B7876E800313FB5 /* BRCCreditsInfo.m */ = {isa = PBXFileReference; fileEncoding = 4; lastKnownFileType = sourcecode.c.objc; path = BRCCreditsInfo.m; sourceTree = "<group>"; };
		D9BD4C031B78788D00313FB5 /* iBurn-Bridging-Header.h */ = {isa = PBXFileReference; lastKnownFileType = sourcecode.c.h; path = "iBurn-Bridging-Header.h"; sourceTree = "<group>"; };
		D9BD4C041B78788E00313FB5 /* CreditsViewController.swift */ = {isa = PBXFileReference; fileEncoding = 4; lastKnownFileType = sourcecode.swift; path = CreditsViewController.swift; sourceTree = "<group>"; };
		D9BF9A661D515FF7004AA63B /* 2016 */ = {isa = PBXFileReference; lastKnownFileType = folder; name = 2016; path = "Submodules/iBurn-Data/data/2016/2016"; sourceTree = SOURCE_ROOT; };
		D9BF9A691D52A86A004AA63B /* AudioTourViewController.swift */ = {isa = PBXFileReference; fileEncoding = 4; lastKnownFileType = sourcecode.swift; path = AudioTourViewController.swift; sourceTree = "<group>"; };
		D9C151E92E47ABA900AE9625 /* FavoritesFilterView.swift */ = {isa = PBXFileReference; lastKnownFileType = sourcecode.swift; path = FavoritesFilterView.swift; sourceTree = "<group>"; };
		D9C151EB2E49337400AE9625 /* EmojiImageRenderer.swift */ = {isa = PBXFileReference; lastKnownFileType = sourcecode.swift; path = EmojiImageRenderer.swift; sourceTree = "<group>"; };
		D9C1523B2E49371300AE9625 /* BRCArtObject+Emoji.swift */ = {isa = PBXFileReference; lastKnownFileType = sourcecode.swift; path = "BRCArtObject+Emoji.swift"; sourceTree = "<group>"; };
		D9C1523C2E49371300AE9625 /* BRCCampObject+Emoji.swift */ = {isa = PBXFileReference; lastKnownFileType = sourcecode.swift; path = "BRCCampObject+Emoji.swift"; sourceTree = "<group>"; };
		D9C1523F2E49372500AE9625 /* BRCDataObject+EmojiMarker.swift */ = {isa = PBXFileReference; lastKnownFileType = sourcecode.swift; path = "BRCDataObject+EmojiMarker.swift"; sourceTree = "<group>"; };
		D9C30F6D1B82EDBB00CD03CC /* FavoritesViewController.swift */ = {isa = PBXFileReference; fileEncoding = 4; lastKnownFileType = sourcecode.swift; path = FavoritesViewController.swift; sourceTree = "<group>"; };
		D9C30F6F1B82EE6700CD03CC /* SortedViewController.swift */ = {isa = PBXFileReference; fileEncoding = 4; lastKnownFileType = sourcecode.swift; path = SortedViewController.swift; sourceTree = "<group>"; };
		D9C30F731B83118200CD03CC /* iBurn-2015 */ = {isa = PBXFileReference; lastKnownFileType = folder; name = "iBurn-2015"; path = "Submodules/iBurn-Data/data/2015/iBurn-2015"; sourceTree = SOURCE_ROOT; };
		D9C94D791B2CE24800E04EB1 /* FontAwesome.ttf */ = {isa = PBXFileReference; lastKnownFileType = file; name = FontAwesome.ttf; path = Pods/BButton/BButton/resources/FontAwesome.ttf; sourceTree = SOURCE_ROOT; };
		D9C9D2C01B7D64C0002C95E4 /* MoreViewController.swift */ = {isa = PBXFileReference; fileEncoding = 4; lastKnownFileType = sourcecode.swift; path = MoreViewController.swift; sourceTree = "<group>"; };
		D9CB2A462117E7B400A0F2AE /* PlayaGeocoder.xcodeproj */ = {isa = PBXFileReference; lastKnownFileType = "wrapper.pb-project"; name = PlayaGeocoder.xcodeproj; path = PlayaGeocoder/PlayaGeocoder.xcodeproj; sourceTree = "<group>"; };
		D9CC7E0920806FA600A6E502 /* AppDelegate.swift */ = {isa = PBXFileReference; lastKnownFileType = sourcecode.swift; path = AppDelegate.swift; sourceTree = "<group>"; };
		D9CED3DA1F31526300FCB6D1 /* iBurn.entitlements */ = {isa = PBXFileReference; lastKnownFileType = text.plist.entitlements; path = iBurn.entitlements; sourceTree = "<group>"; };
		D9D12F591B5AF4DE0048229A /* libsqlite3.dylib */ = {isa = PBXFileReference; lastKnownFileType = "compiled.mach-o.dylib"; name = libsqlite3.dylib; path = usr/lib/libsqlite3.dylib; sourceTree = SDKROOT; };
		D9D12F5B1B5AF4EE0048229A /* Accounts.framework */ = {isa = PBXFileReference; lastKnownFileType = wrapper.framework; name = Accounts.framework; path = System/Library/Frameworks/Accounts.framework; sourceTree = SDKROOT; };
		D9D12F5D1B5AF4F70048229A /* SystemConfiguration.framework */ = {isa = PBXFileReference; lastKnownFileType = wrapper.framework; name = SystemConfiguration.framework; path = System/Library/Frameworks/SystemConfiguration.framework; sourceTree = SDKROOT; };
		D9D12F5F1B5AF4FF0048229A /* AudioToolbox.framework */ = {isa = PBXFileReference; lastKnownFileType = wrapper.framework; name = AudioToolbox.framework; path = System/Library/Frameworks/AudioToolbox.framework; sourceTree = SDKROOT; };
		D9D12F611B5AF5070048229A /* Social.framework */ = {isa = PBXFileReference; lastKnownFileType = wrapper.framework; name = Social.framework; path = System/Library/Frameworks/Social.framework; sourceTree = SDKROOT; };
		D9D42BFC1D59439C0002AC96 /* BRCMediaDownloader.swift */ = {isa = PBXFileReference; fileEncoding = 4; lastKnownFileType = sourcecode.swift; path = BRCMediaDownloader.swift; sourceTree = "<group>"; };
		D9D8C4F928A9FF09009DDBE7 /* TabController.swift */ = {isa = PBXFileReference; lastKnownFileType = sourcecode.swift; path = TabController.swift; sourceTree = "<group>"; };
		D9DE7BAF1EF25C11007A983E /* MainMapViewController.swift */ = {isa = PBXFileReference; lastKnownFileType = sourcecode.swift; path = MainMapViewController.swift; sourceTree = "<group>"; };
		D9DE7BB11EF27AE9007A983E /* SidebarButtonsView.swift */ = {isa = PBXFileReference; lastKnownFileType = sourcecode.swift; path = SidebarButtonsView.swift; sourceTree = "<group>"; };
		D9DE9E181F39966700906F64 /* ColorCache.swift */ = {isa = PBXFileReference; lastKnownFileType = sourcecode.swift; path = ColorCache.swift; sourceTree = "<group>"; };
		D9DE9E1A1F3A447100906F64 /* BRCImageColors.h */ = {isa = PBXFileReference; lastKnownFileType = sourcecode.c.h; path = BRCImageColors.h; sourceTree = "<group>"; };
		D9DE9E1B1F3A447100906F64 /* BRCImageColors.m */ = {isa = PBXFileReference; lastKnownFileType = sourcecode.c.objc; path = BRCImageColors.m; sourceTree = "<group>"; };
		D9DEAACB211F74D1007899B9 /* ProcessInfo+iBurn.swift */ = {isa = PBXFileReference; lastKnownFileType = sourcecode.swift; path = "ProcessInfo+iBurn.swift"; sourceTree = "<group>"; };
		D9DEAACD211F9558007899B9 /* LabelAnnotationView.swift */ = {isa = PBXFileReference; lastKnownFileType = sourcecode.swift; path = LabelAnnotationView.swift; sourceTree = "<group>"; };
		D9DEC5FB1F2EB2B400F536ED /* BRCDataImporter.swift */ = {isa = PBXFileReference; lastKnownFileType = sourcecode.swift; path = BRCDataImporter.swift; sourceTree = "<group>"; };
		D9E0DA88210F76B60056286B /* EventListViewController.swift */ = {isa = PBXFileReference; lastKnownFileType = sourcecode.swift; path = EventListViewController.swift; sourceTree = "<group>"; };
		D9E0DA8A210F78850056286B /* ListCoordinator.swift */ = {isa = PBXFileReference; lastKnownFileType = sourcecode.swift; path = ListCoordinator.swift; sourceTree = "<group>"; };
		D9E0DA8C210F7AB70056286B /* UITableView+iBurn.swift */ = {isa = PBXFileReference; lastKnownFileType = sourcecode.swift; path = "UITableView+iBurn.swift"; sourceTree = "<group>"; };
		D9E0DA8E210F81920056286B /* UserSettings.swift */ = {isa = PBXFileReference; lastKnownFileType = sourcecode.swift; path = UserSettings.swift; sourceTree = "<group>"; };
		D9E0DA90210F82530056286B /* YearSettings.plist */ = {isa = PBXFileReference; lastKnownFileType = text.plist.xml; path = YearSettings.plist; sourceTree = "<group>"; };
		D9E0DA92210F830A0056286B /* YearSettings.swift */ = {isa = PBXFileReference; lastKnownFileType = sourcecode.swift; path = YearSettings.swift; sourceTree = "<group>"; };
		D9E0DA94210F95330056286B /* DateFormatter+iBurn.swift */ = {isa = PBXFileReference; lastKnownFileType = sourcecode.swift; path = "DateFormatter+iBurn.swift"; sourceTree = "<group>"; };
		D9E0DA96210FB46B0056286B /* SearchCooordinator.swift */ = {isa = PBXFileReference; lastKnownFileType = sourcecode.swift; path = SearchCooordinator.swift; sourceTree = "<group>"; };
		D9E0DA98210FB66C0056286B /* UIBarButtonItem+Blocks.swift */ = {isa = PBXFileReference; lastKnownFileType = sourcecode.swift; path = "UIBarButtonItem+Blocks.swift"; sourceTree = "<group>"; };
		D9E28F84198823CC009B3A7A /* BRCRecurringEventObject.h */ = {isa = PBXFileReference; fileEncoding = 4; lastKnownFileType = sourcecode.c.h; path = BRCRecurringEventObject.h; sourceTree = "<group>"; };
		D9E28F85198823CC009B3A7A /* BRCRecurringEventObject.m */ = {isa = PBXFileReference; fileEncoding = 4; lastKnownFileType = sourcecode.c.objc; path = BRCRecurringEventObject.m; sourceTree = "<group>"; };
		D9E28F8719882F4E009B3A7A /* BRCDataObject_Private.h */ = {isa = PBXFileReference; lastKnownFileType = sourcecode.c.h; path = BRCDataObject_Private.h; sourceTree = "<group>"; };
		D9E28F8819882F96009B3A7A /* BRCEventObject_Private.h */ = {isa = PBXFileReference; lastKnownFileType = sourcecode.c.h; path = BRCEventObject_Private.h; sourceTree = "<group>"; };
		D9E63FEF2E40116C00101257 /* MapPinListViewController.swift */ = {isa = PBXFileReference; lastKnownFileType = sourcecode.swift; path = MapPinListViewController.swift; sourceTree = "<group>"; };
		D9E63FF12E40296500101257 /* ListButtonHelper.swift */ = {isa = PBXFileReference; lastKnownFileType = sourcecode.swift; path = ListButtonHelper.swift; sourceTree = "<group>"; };
		D9E8D86522F4E43F00BD78EA /* UserDefaults+iBurn.swift */ = {isa = PBXFileReference; lastKnownFileType = sourcecode.swift; path = "UserDefaults+iBurn.swift"; sourceTree = "<group>"; };
		D9EC0E581B7DE0200042B596 /* BRCPermissions.swift */ = {isa = PBXFileReference; fileEncoding = 4; lastKnownFileType = sourcecode.swift; path = BRCPermissions.swift; sourceTree = "<group>"; };
		D9EEFFC62E3F2FA600EF5FBE /* BRCTestDatabaseHelper.swift */ = {isa = PBXFileReference; lastKnownFileType = sourcecode.swift; path = BRCTestDatabaseHelper.swift; sourceTree = "<group>"; };
		D9F358EB22A4A9A90022DA0C /* WebViewHelper.swift */ = {isa = PBXFileReference; lastKnownFileType = sourcecode.swift; path = WebViewHelper.swift; sourceTree = "<group>"; };
		D9F3BF0D1D5528EB00013153 /* BRCAudioPlayer.swift */ = {isa = PBXFileReference; fileEncoding = 4; lastKnownFileType = sourcecode.swift; path = BRCAudioPlayer.swift; sourceTree = "<group>"; };
		D9F8891B2300BC9D0069FD49 /* Date+iBurn.swift */ = {isa = PBXFileReference; lastKnownFileType = sourcecode.swift; path = "Date+iBurn.swift"; sourceTree = "<group>"; };
		D9F889242300D18C0069FD49 /* BRCEventObject.swift */ = {isa = PBXFileReference; lastKnownFileType = sourcecode.swift; path = BRCEventObject.swift; sourceTree = "<group>"; };
		D9F9DAB52E309FD5006A658B /* TestBundleHelper.swift */ = {isa = PBXFileReference; lastKnownFileType = sourcecode.swift; path = TestBundleHelper.swift; sourceTree = "<group>"; };
		D9FC5E311D54110300D41AEE /* BRCArtObjectTableViewCell.h */ = {isa = PBXFileReference; fileEncoding = 4; lastKnownFileType = sourcecode.c.h; path = BRCArtObjectTableViewCell.h; sourceTree = "<group>"; };
		D9FC5E321D54110300D41AEE /* BRCArtObjectTableViewCell.m */ = {isa = PBXFileReference; fileEncoding = 4; lastKnownFileType = sourcecode.c.objc; path = BRCArtObjectTableViewCell.m; sourceTree = "<group>"; };
		D9FC5E341D54112D00D41AEE /* BRCArtObjectTableViewCell.xib */ = {isa = PBXFileReference; fileEncoding = 4; lastKnownFileType = file.xib; path = BRCArtObjectTableViewCell.xib; sourceTree = "<group>"; };
		DA3C557EE89E55C49BA20199 /* Pods-PlayaKitTests.release.xcconfig */ = {isa = PBXFileReference; includeInIndex = 1; lastKnownFileType = text.xcconfig; name = "Pods-PlayaKitTests.release.xcconfig"; path = "Pods/Target Support Files/Pods-PlayaKitTests/Pods-PlayaKitTests.release.xcconfig"; sourceTree = "<group>"; };
		DB8FB09ACAEC823BCA05D22E /* Pods-PlayaKit-PlayaKitTests.debug.xcconfig */ = {isa = PBXFileReference; includeInIndex = 1; lastKnownFileType = text.xcconfig; name = "Pods-PlayaKit-PlayaKitTests.debug.xcconfig"; path = "Pods/Target Support Files/Pods-PlayaKit-PlayaKitTests/Pods-PlayaKit-PlayaKitTests.debug.xcconfig"; sourceTree = "<group>"; };
		E23CFC3F5287D4A5C520A1BF /* Pods-PlayaKitAbstract-PlayaKit.debug.xcconfig */ = {isa = PBXFileReference; includeInIndex = 1; lastKnownFileType = text.xcconfig; name = "Pods-PlayaKitAbstract-PlayaKit.debug.xcconfig"; path = "Pods/Target Support Files/Pods-PlayaKitAbstract-PlayaKit/Pods-PlayaKitAbstract-PlayaKit.debug.xcconfig"; sourceTree = "<group>"; };
		E4EF5D0A0750A3E3C14DA796 /* Pods-iBurnAbstract-iBurnTests.release.xcconfig */ = {isa = PBXFileReference; includeInIndex = 1; lastKnownFileType = text.xcconfig; name = "Pods-iBurnAbstract-iBurnTests.release.xcconfig"; path = "Pods/Target Support Files/Pods-iBurnAbstract-iBurnTests/Pods-iBurnAbstract-iBurnTests.release.xcconfig"; sourceTree = "<group>"; };
		E686094C7D9925681B065AEA /* libPods-PlayaKitTests.a */ = {isa = PBXFileReference; explicitFileType = archive.ar; includeInIndex = 0; path = "libPods-PlayaKitTests.a"; sourceTree = BUILT_PRODUCTS_DIR; };
		F0332CB537ACB8C39F50D0F6 /* Pods-PlayaKit-PlayaKitTests.release.xcconfig */ = {isa = PBXFileReference; includeInIndex = 1; lastKnownFileType = text.xcconfig; name = "Pods-PlayaKit-PlayaKitTests.release.xcconfig"; path = "Pods/Target Support Files/Pods-PlayaKit-PlayaKitTests/Pods-PlayaKit-PlayaKitTests.release.xcconfig"; sourceTree = "<group>"; };
		F85F754B52B5E3558DF62298 /* Pods_PlayaKit_PlayaKitTests.framework */ = {isa = PBXFileReference; explicitFileType = wrapper.framework; includeInIndex = 0; path = Pods_PlayaKit_PlayaKitTests.framework; sourceTree = BUILT_PRODUCTS_DIR; };
/* End PBXFileReference section */

/* Begin PBXFileSystemSynchronizedRootGroup section */
		D93176642E2228AF003636CB /* Detail */ = {
			isa = PBXFileSystemSynchronizedRootGroup;
			path = Detail;
			sourceTree = "<group>";
		};
		D93176872E232594003636CB /* Preferences */ = {
			isa = PBXFileSystemSynchronizedRootGroup;
			path = Preferences;
			sourceTree = "<group>";
		};
		D9E63FA62E3FDB9D00101257 /* TimeShift */ = {
			isa = PBXFileSystemSynchronizedRootGroup;
			path = TimeShift;
			sourceTree = "<group>";
		};
/* End PBXFileSystemSynchronizedRootGroup section */

/* Begin PBXFrameworksBuildPhase section */
		63CE2A511987140F00F65B01 /* Frameworks */ = {
			isa = PBXFrameworksBuildPhase;
			buildActionMask = 2147483647;
			files = (
				D966562928A9B86F002FA471 /* Zip in Frameworks */,
				D91879A42BC1058E0099EFAA /* MapLibre in Frameworks */,
				D9D12F621B5AF5070048229A /* Social.framework in Frameworks */,
				D9D12F601B5AF4FF0048229A /* AudioToolbox.framework in Frameworks */,
				D93440332E3E756F00199902 /* FirebaseCore in Frameworks */,
				D90256412E1F3FE00058AEF8 /* PlayaDB in Frameworks */,
				D9915F592A76C35E0015C87D /* Siren in Frameworks */,
				D99D57F12E1CE93B00D5A3DE /* PlayaAPI in Frameworks */,
				D99D57EC2E1CE8CF00D5A3DE /* iBurn2025Map in Frameworks */,
				D9D12F5E1B5AF4F70048229A /* SystemConfiguration.framework in Frameworks */,
				D9D12F5C1B5AF4EE0048229A /* Accounts.framework in Frameworks */,
				D9D12F5A1B5AF4DE0048229A /* libsqlite3.dylib in Frameworks */,
				63CE2A5A1987140F00F65B01 /* CoreGraphics.framework in Frameworks */,
				D902564B2E1F41060058AEF8 /* GRDB in Frameworks */,
				63CE2A5C1987140F00F65B01 /* UIKit.framework in Frameworks */,
				63CE2A581987140F00F65B01 /* Foundation.framework in Frameworks */,
				D966561628A9970B002FA471 /* FirebaseCrashlytics in Frameworks */,
				D99D57EA2E1CE8CF00D5A3DE /* iBurn2025APIData in Frameworks */,
				D99D57EE2E1CE8CF00D5A3DE /* iBurn2025MediaFiles in Frameworks */,
				D9CB2A68211897FB00A0F2AE /* PlayaGeocoder.framework in Frameworks */,
				BD9A2E296D2BFBBD1A948A37 /* libPods-iBurn.a in Frameworks */,
			);
			runOnlyForDeploymentPostprocessing = 0;
		};
		D960F24B1F74E65A00144290 /* Frameworks */ = {
			isa = PBXFrameworksBuildPhase;
			buildActionMask = 2147483647;
			files = (
				D92C740F2255C24C00FCD532 /* PlayaKit.framework in Frameworks */,
				8B63739199F78E117A29DE00 /* libPods-PlayaKitTests.a in Frameworks */,
			);
			runOnlyForDeploymentPostprocessing = 0;
		};
		D980A9071B3F5A6400BE3682 /* Frameworks */ = {
			isa = PBXFrameworksBuildPhase;
			buildActionMask = 2147483647;
			files = (
				6BFCA46F5811DC4D2250FD31 /* libPods-iBurn-iBurnTests.a in Frameworks */,
			);
			runOnlyForDeploymentPostprocessing = 0;
		};
/* End PBXFrameworksBuildPhase section */

/* Begin PBXGroup section */
		16AFD3CDCF12A2E73AC3DB68 /* Pods */ = {
			isa = PBXGroup;
			children = (
				5C938B49996428877731060F /* Pods-iBurnAbstract-iBurn.debug.xcconfig */,
				65C20DF5B15D2087485F0E97 /* Pods-iBurnAbstract-iBurn.release.xcconfig */,
				C8C62A2C07A29EED6BD93DDA /* Pods-iBurnAbstract-iBurnTests.debug.xcconfig */,
				E4EF5D0A0750A3E3C14DA796 /* Pods-iBurnAbstract-iBurnTests.release.xcconfig */,
				E23CFC3F5287D4A5C520A1BF /* Pods-PlayaKitAbstract-PlayaKit.debug.xcconfig */,
				58383378304FC4CC8458E4B2 /* Pods-PlayaKitAbstract-PlayaKit.release.xcconfig */,
				80E2C6DD5C95EC58E5AE41B8 /* Pods-PlayaKitAbstract-PlayaKitTests.debug.xcconfig */,
				3BE4BF10D23F23CE159EDECB /* Pods-PlayaKitAbstract-PlayaKitTests.release.xcconfig */,
				CACE4054D51A68B108CEF491 /* Pods-PlayaKit.debug.xcconfig */,
				B9BE813BAB98496CC3A89CB8 /* Pods-PlayaKit.release.xcconfig */,
				DB8FB09ACAEC823BCA05D22E /* Pods-PlayaKit-PlayaKitTests.debug.xcconfig */,
				F0332CB537ACB8C39F50D0F6 /* Pods-PlayaKit-PlayaKitTests.release.xcconfig */,
				72C9428E44C5A2270503CAD5 /* Pods-iBurn.debug.xcconfig */,
				66E9BFB50AD9DF8FA46742CE /* Pods-iBurn.release.xcconfig */,
				30AC515B99ACAD08BBB05D7B /* Pods-iBurn-iBurnTests.debug.xcconfig */,
				73F56B0C2D800E3EC87731BD /* Pods-iBurn-iBurnTests.release.xcconfig */,
				01DEA205AEAE09E296121F4B /* Pods-PlayaKitTests.debug.xcconfig */,
				DA3C557EE89E55C49BA20199 /* Pods-PlayaKitTests.release.xcconfig */,
			);
			name = Pods;
			sourceTree = "<group>";
		};
		6322830219881E27009E472B /* DetailViewControllers */ = {
			isa = PBXGroup;
			children = (
				D977E04A1B84085600FFC20F /* DetailInfo */,
				632282FF19881DDE009E472B /* BRCDetailViewController.h */,
				6322830019881DDE009E472B /* BRCDetailViewController.m */,
				D99395A6198B897B00E9ADD2 /* BRCDetailInfoTableViewCell.h */,
				D99395A7198B897B00E9ADD2 /* BRCDetailInfoTableViewCell.m */,
			);
			name = DetailViewControllers;
			sourceTree = "<group>";
		};
		63CE2A4B1987140F00F65B01 = {
			isa = PBXGroup;
			children = (
				D9CB2A462117E7B400A0F2AE /* PlayaGeocoder.xcodeproj */,
				D92C73EA2255C06F00FCD532 /* PlayaKit.xcodeproj */,
				63CE2A5D1987140F00F65B01 /* iBurn */,
				D980A90B1B3F5A6400BE3682 /* iBurnTests */,
				D960F2471F74E65A00144290 /* PlayaKit */,
				D960F2541F74E65A00144290 /* PlayaKitTests */,
				63CE2A561987140F00F65B01 /* Frameworks */,
				63CE2A551987140F00F65B01 /* Products */,
				16AFD3CDCF12A2E73AC3DB68 /* Pods */,
			);
			sourceTree = "<group>";
		};
		63CE2A551987140F00F65B01 /* Products */ = {
			isa = PBXGroup;
			children = (
				63CE2A541987140F00F65B01 /* iBurn.app */,
				D980A90A1B3F5A6400BE3682 /* iBurnTests.xctest */,
				D960F24E1F74E65A00144290 /* PlayaKitTests.xctest */,
			);
			name = Products;
			sourceTree = "<group>";
		};
		63CE2A561987140F00F65B01 /* Frameworks */ = {
			isa = PBXGroup;
			children = (
				D9D12F611B5AF5070048229A /* Social.framework */,
				D9D12F5F1B5AF4FF0048229A /* AudioToolbox.framework */,
				D9D12F5D1B5AF4F70048229A /* SystemConfiguration.framework */,
				D9D12F5B1B5AF4EE0048229A /* Accounts.framework */,
				D9D12F591B5AF4DE0048229A /* libsqlite3.dylib */,
				63CE2A571987140F00F65B01 /* Foundation.framework */,
				63CE2A591987140F00F65B01 /* CoreGraphics.framework */,
				63CE2A5B1987140F00F65B01 /* UIKit.framework */,
				63CE2A701987140F00F65B01 /* XCTest.framework */,
				5C8C085A67599EA761E94627 /* Pods.framework */,
				AD46B030994031DA5726D21C /* Pods_iBurnAbstract_iBurn.framework */,
				B32B80036C680FE7F3185B79 /* Pods_iBurnAbstract_iBurnTests.framework */,
				9C6AEBC090227855BDA638FD /* Pods_PlayaKitAbstract_PlayaKit.framework */,
				947CA60EF87E28B21413E37F /* Pods_PlayaKitAbstract_PlayaKitTests.framework */,
				3D5D7CA545934BE511FE4387 /* Pods_PlayaKit.framework */,
				F85F754B52B5E3558DF62298 /* Pods_PlayaKit_PlayaKitTests.framework */,
				2395C354ED41D5C896F74502 /* Pods_iBurn_iBurnUnitTests.framework */,
				E686094C7D9925681B065AEA /* libPods-PlayaKitTests.a */,
				B8827D0B741B7D305AF35BEE /* libPods-iBurn.a */,
				2DBD5A83089D2EE22EBE55E6 /* libPods-iBurn-iBurnTests.a */,
			);
			name = Frameworks;
			sourceTree = "<group>";
		};
		63CE2A5D1987140F00F65B01 /* iBurn */ = {
			isa = PBXGroup;
			children = (
				D9C1523F2E49372500AE9625 /* BRCDataObject+EmojiMarker.swift */,
				D9C1523B2E49371300AE9625 /* BRCArtObject+Emoji.swift */,
				D9C1523C2E49371300AE9625 /* BRCCampObject+Emoji.swift */,
				D9C151E92E47ABA900AE9625 /* FavoritesFilterView.swift */,
<<<<<<< HEAD
				D9ART0012E47ABA900AE9625 /* ArtListViewController.swift */,
				D9ART0022E47ABA900AE9626 /* ArtFilterView.swift */,
=======
				D9C151EB2E49337400AE9625 /* EmojiImageRenderer.swift */,
>>>>>>> be820fe5
				D919339E2E45DEB4006EA630 /* OpenInSafariActivity.swift */,
				D919339A2E45CF2F006EA630 /* BRCDeepLinkRouter.swift */,
				D919339B2E45CF2F006EA630 /* ShareQRCodeView.swift */,
				D9E63FA62E3FDB9D00101257 /* TimeShift */,
				D9E63FF12E40296500101257 /* ListButtonHelper.swift */,
				D9E63FEF2E40116C00101257 /* MapPinListViewController.swift */,
				D93176872E232594003636CB /* Preferences */,
				D93176642E2228AF003636CB /* Detail */,
				D92AC55E22F00A6E00C9FE32 /* Tracks */,
				D9251483211519A2007A7904 /* AnnotationDataSource.swift */,
				D9CED3DA1F31526300FCB6D1 /* iBurn.entitlements */,
				D984DFC5210D4B3100A45922 /* YapViewHandler.swift */,
				D9EC0E5B1B7DE0350042B596 /* Utilities */,
				D9EC0E5A1B7DE02F0042B596 /* Views */,
				D979CEC7199AF11E007F0313 /* Categories */,
				D994157B1987278400D245C7 /* Data */,
				D9CC7E0920806FA600A6E502 /* AppDelegate.swift */,
				D9D8C4F928A9FF09009DDBE7 /* TabController.swift */,
				63CE2A661987140F00F65B01 /* BRCAppDelegate.h */,
				63CE2A671987140F00F65B01 /* BRCAppDelegate.m */,
				D99D57F92E1CF60300D5A3DE /* Bundle+iBurn.swift */,
				63D270F61987157900204954 /* ViewControllers */,
				63D270FA198716C600204954 /* Resources */,
				63CE2A5E1987140F00F65B01 /* Supporting Files */,
			);
			path = iBurn;
			sourceTree = "<group>";
		};
		63CE2A5E1987140F00F65B01 /* Supporting Files */ = {
			isa = PBXGroup;
			children = (
				D9E0DA90210F82530056286B /* YearSettings.plist */,
				63CE2A5F1987140F00F65B01 /* iBurn-Info.plist */,
				63CE2A601987140F00F65B01 /* InfoPlist.strings */,
				63CE2A651987140F00F65B01 /* iBurn-Prefix.pch */,
			);
			name = "Supporting Files";
			sourceTree = "<group>";
		};
		63D270F61987157900204954 /* ViewControllers */ = {
			isa = PBXGroup;
			children = (
				D9774B162118DB4500BE3CC8 /* MapButtonHelper.swift */,
				D9A364662A759BD20008CCFB /* DataUpdatesView.swift */,
				D925148521151F17007A7904 /* UserMapViewAdapter.swift */,
				D984DFCA210E9F0700A45922 /* YapTableViewAdapter.swift */,
				D9038C7120FBF12E0085C6B9 /* BRCOnboardingViewController.swift */,
				D969E5AC211001ED00FF6700 /* AppearanceViewController.swift */,
				D9E0DA96210FB46B0056286B /* SearchCooordinator.swift */,
				D9E0DA8A210F78850056286B /* ListCoordinator.swift */,
				D984DFD2210EC03100A45922 /* PageViewManager.swift */,
				D99C06611EF5E1D100D82A2E /* SearchDisplayManager.swift */,
				D9C30F711B82EE7100CD03CC /* Sorted */,
				D9BF9A691D52A86A004AA63B /* AudioTourViewController.swift */,
				D9C9D2C01B7D64C0002C95E4 /* MoreViewController.swift */,
				D9BD4C041B78788E00313FB5 /* CreditsViewController.swift */,
				6322830219881E27009E472B /* DetailViewControllers */,
				D994155E19871D9000D245C7 /* Filtered Tables */,
				D99395A5198B806800E9ADD2 /* MapViewControllers */,
				D9BD4C031B78788D00313FB5 /* iBurn-Bridging-Header.h */,
			);
			name = ViewControllers;
			sourceTree = "<group>";
		};
		63D270FA198716C600204954 /* Resources */ = {
			isa = PBXGroup;
			children = (
				D9B65A3C2E3DE78D00C620F3 /* iBurn-2025.zip */,
				D9AB87212C461FF0004DEB50 /* 2024 */,
				D9915F642A76D3110015C87D /* Settings.bundle */,
				D9BB3BE02A6C3F6700777AEE /* 2023 */,
				D9903DC1287D0B6100578B18 /* 2022 */,
				D90814C025B283CF0011DB56 /* GoogleService-Info.plist */,
				D913995C22FA88F000CA39A7 /* LaunchScreen.storyboard */,
				D9895E7F1B7E7CA800A63F92 /* onboarding_loop_final.mp4 */,
				D962BFF522D2946300637D8F /* 2019 */,
				D9167B6220F14A5F00815F81 /* 2018 */,
				D94DA1AE1F225EE40064657B /* 2017 */,
				D90FFA3F1EEFB4F6005127D0 /* UserTracking.xcassets */,
				D9BF9A651D515FC2004AA63B /* 2016 */,
				63CE2A691987140F00F65B01 /* Images.xcassets */,
				D99A61571B2A0AAD009CC09E /* Pods-iBurn-acknowledgements.plist */,
				D9C94D791B2CE24800E04EB1 /* FontAwesome.ttf */,
				D9842A2B1B51C71C0056455D /* 2015 */,
				D9046EF5198C65F40013CCF4 /* 2014 */,
				D9046ED2198C65D70013CCF4 /* 2013 */,
			);
			name = Resources;
			sourceTree = "<group>";
		};
		D9046ED2198C65D70013CCF4 /* 2013 */ = {
			isa = PBXGroup;
			children = (
				D9046ED3198C65D70013CCF4 /* art_data.json */,
				D9046ED4198C65D70013CCF4 /* camp_data.json */,
				D9046ED5198C65D70013CCF4 /* dates_info.json */,
				D9046ED6198C65D70013CCF4 /* event_data.json */,
				D9046EF4198C65D70013CCF4 /* iburn.mbtiles */,
			);
			name = 2013;
			path = "Submodules/iBurn-Data/data/2013";
			sourceTree = SOURCE_ROOT;
		};
		D9046EF5198C65F40013CCF4 /* 2014 */ = {
			isa = PBXGroup;
			children = (
				D972BD2319934037008057DB /* iBurn-database */,
				D9046F37198C6CDE0013CCF4 /* events.json */,
				D9046EF6198C65F40013CCF4 /* art.json */,
				D9046EF7198C65F40013CCF4 /* camps.json */,
				D9046EF8198C65F40013CCF4 /* dates_info.json */,
				D9046F19198C65F40013CCF4 /* iburn.mbtiles */,
			);
			name = 2014;
			path = "Submodules/iBurn-Data/data/2014";
			sourceTree = SOURCE_ROOT;
		};
		D9167B6220F14A5F00815F81 /* 2018 */ = {
			isa = PBXGroup;
			children = (
				D9167B7A20F14AD000815F81 /* iBurn-2018 */,
				D9167B7820F14ABA00815F81 /* TileCache */,
				D9167B7620F14AB100815F81 /* MediaFiles */,
				D9167B7420F14A9D00815F81 /* bundle.js */,
				D9167B7220F14A9500815F81 /* 2018 */,
			);
			name = 2018;
			sourceTree = "<group>";
		};
		D92562C91988772600ED6B50 /* Cells */ = {
			isa = PBXGroup;
			children = (
				D94699511F39699C00DE8DA6 /* ArtImageCell.swift */,
				D94699551F3969CA00DE8DA6 /* ArtImageCell.xib */,
				D9FC5E311D54110300D41AEE /* BRCArtObjectTableViewCell.h */,
				D9FC5E321D54110300D41AEE /* BRCArtObjectTableViewCell.m */,
				D9FC5E341D54112D00D41AEE /* BRCArtObjectTableViewCell.xib */,
				D92562C4198876C400ED6B50 /* BRCEventObjectTableViewCell.h */,
				D92562C5198876C400ED6B50 /* BRCEventObjectTableViewCell.m */,
				D92562C71988771400ED6B50 /* BRCEventObjectTableViewCell.xib */,
				D984DFCC210EB0CA00A45922 /* BRCDataObjectTableViewCell.swift */,
				D92562BF19886EBF00ED6B50 /* BRCDataObjectTableViewCell.h */,
				D92562C019886EBF00ED6B50 /* BRCDataObjectTableViewCell.m */,
				D92562C119886EBF00ED6B50 /* BRCDataObjectTableViewCell.xib */,
			);
			name = Cells;
			sourceTree = "<group>";
		};
		D92AC55E22F00A6E00C9FE32 /* Tracks */ = {
			isa = PBXGroup;
			children = (
				D92AC56422F00AE700C9FE32 /* TracksViewController.swift */,
				D92AC56822F0168F00C9FE32 /* LocationStorage.swift */,
				D92AC56F22F0176B00C9FE32 /* Breadcrumb.swift */,
			);
			path = Tracks;
			sourceTree = "<group>";
		};
		D92C73EB2255C06F00FCD532 /* Products */ = {
			isa = PBXGroup;
			children = (
				D92C73F32255C06F00FCD532 /* PlayaKit.framework */,
				D92C73F52255C06F00FCD532 /* PlayaKitTests.xctest */,
				D92C740E2255C24300FCD532 /* PlayaKit.framework */,
			);
			name = Products;
			sourceTree = "<group>";
		};
		D94DA1AE1F225EE40064657B /* 2017 */ = {
			isa = PBXGroup;
			children = (
				D94E60B11F4384E3007B5142 /* bundle.js */,
				D965BFE41F2EB6E700D496FF /* MediaFiles */,
				D981D5551F2E9F1600E470E6 /* iBurn-2017 */,
				D97EF8351F2E9EE70096A649 /* TileCache */,
				D9571DB41F225E73004B6607 /* 2017 */,
			);
			name = 2017;
			sourceTree = "<group>";
		};
		D95AB0EC1B7FC7C800DFC2FD /* POI */ = {
			isa = PBXGroup;
			children = (
				D9B362B8199AB5320093B441 /* BRCMapPoint.h */,
				D9B362B9199AB5320093B441 /* BRCMapPoint.m */,
				D95AB0F01B802CA000DFC2FD /* BRCBreadcrumbPoint.h */,
				D95AB0F11B802CA000DFC2FD /* BRCBreadcrumbPoint.m */,
				D95AB0ED1B7FF5FF00DFC2FD /* BRCUserMapPoint.h */,
				D95AB0EE1B7FF5FF00DFC2FD /* BRCUserMapPoint.m */,
			);
			name = POI;
			sourceTree = "<group>";
		};
		D960F2471F74E65A00144290 /* PlayaKit */ = {
			isa = PBXGroup;
			children = (
				D960F23D1F74B86500144290 /* YapProtocols.swift */,
			);
			path = PlayaKit;
			sourceTree = "<group>";
		};
		D960F2541F74E65A00144290 /* PlayaKitTests */ = {
			isa = PBXGroup;
			children = (
				D960F2551F74E65A00144290 /* PlayaKitYapTests.swift */,
				D960F2571F74E65A00144290 /* Info.plist */,
			);
			path = PlayaKitTests;
			sourceTree = "<group>";
		};
		D962BFF522D2946300637D8F /* 2019 */ = {
			isa = PBXGroup;
			children = (
				D962C00322D294EF00637D8F /* 2019 */,
				D962C00122D294DD00637D8F /* MediaFiles */,
				D962BFFF22D294CD00637D8F /* TileCache */,
				D962BFFD22D294BB00637D8F /* iBurn-2019 */,
				D962BFFB22D294A300637D8F /* bundle.js */,
			);
			name = 2019;
			sourceTree = "<group>";
		};
		D972BD281993423E008057DB /* Events */ = {
			isa = PBXGroup;
			children = (
				D98FFEAF2DD032F800107B9F /* EventsFilterView.swift */,
			);
			name = Events;
			sourceTree = "<group>";
		};
		D977E04A1B84085600FFC20F /* DetailInfo */ = {
			isa = PBXGroup;
			children = (
				D977E0471B84082D00FFC20F /* BRCEventRelationshipDetailInfoCell.h */,
				D977E0481B84082D00FFC20F /* BRCEventRelationshipDetailInfoCell.m */,
				6322830319881F41009E472B /* BRCDetailCellInfo.h */,
				6322830419881F41009E472B /* BRCDetailCellInfo.m */,
				6322830919882153009E472B /* BRCRelationshipDetailInfoCell.h */,
				6322830A19882153009E472B /* BRCRelationshipDetailInfoCell.m */,
			);
			name = DetailInfo;
			sourceTree = "<group>";
		};
		D979CEC7199AF11E007F0313 /* Categories */ = {
			isa = PBXGroup;
			children = (
				D9F8891B2300BC9D0069FD49 /* Date+iBurn.swift */,
				D9DEAACB211F74D1007899B9 /* ProcessInfo+iBurn.swift */,
				D92514872115297A007A7904 /* YapDatabaseConnection+iBurn.swift */,
				D9E0DA98210FB66C0056286B /* UIBarButtonItem+Blocks.swift */,
				D9E0DA8E210F81920056286B /* UserSettings.swift */,
				D9E0DA8C210F7AB70056286B /* UITableView+iBurn.swift */,
				D984DFCE210EB38F00A45922 /* NSCopying+iBurn.swift */,
				D984DFC8210D84CC00A45922 /* YapDatabaseViewConnection+iBurn.h */,
				D984DFC7210D84CC00A45922 /* YapDatabaseViewConnection+iBurn.m */,
				D99395AC198B991900E9ADD2 /* TTTLocationFormatter+iBurn.h */,
				D99395AD198B991900E9ADD2 /* TTTLocationFormatter+iBurn.m */,
				D92562CD198A20D600ED6B50 /* MLNMapView+iBurn.h */,
				D92562CE198A20D600ED6B50 /* MLNMapView+iBurn.m */,
				D94EFA4F199158D2009F12F4 /* CLLocationManager+iBurn.h */,
				D94EFA50199158D2009F12F4 /* CLLocationManager+iBurn.m */,
				D9794B72198BBFB400D7FDA7 /* UIColor+iBurn.h */,
				D9794B73198BBFB400D7FDA7 /* UIColor+iBurn.m */,
				D97D7A32198AF7BD00CA7828 /* NSDate+iBurn.h */,
				D97D7A33198AF7BD00CA7828 /* NSDate+iBurn.m */,
				D97D7A2F198ADBE400CA7828 /* NSDateFormatter+iBurn.h */,
				D97D7A30198ADBE400CA7828 /* NSDateFormatter+iBurn.m */,
				D9B362B2199821EB0093B441 /* NSURL+iBurn.h */,
				D9B362B3199821EB0093B441 /* NSURL+iBurn.m */,
				D9071FE51996C4A7005C3639 /* NSData+iBurn.h */,
				D9071FE61996C4A7005C3639 /* NSData+iBurn.m */,
				63228329198C2B48009E472B /* NSUserDefaults+iBurn.h */,
				6322832A198C2B48009E472B /* NSUserDefaults+iBurn.m */,
			);
			name = Categories;
			sourceTree = "<group>";
		};
		D980A90B1B3F5A6400BE3682 /* iBurnTests */ = {
			isa = PBXGroup;
			children = (
				D9EEFFC62E3F2FA600EF5FBE /* BRCTestDatabaseHelper.swift */,
				D93176752E222D2E003636CB /* DetailServicesTests.swift */,
				D9ABFAA42E32056700FB1519 /* BRCDataImportTests.swift */,
				D9F9DAB52E309FD5006A658B /* TestBundleHelper.swift */,
				D93176762E222D2E003636CB /* DetailViewModelTests.swift */,
				D902DF0D1B7B1F2D00057898 /* BRCDataSorterTests.swift */,
				D9914C4A1B40C52E00F90663 /* TestData */,
				D980A90C1B3F5A6400BE3682 /* Supporting Files */,
				D902DF0C1B7B1F2D00057898 /* iBurnTests-Bridging-Header.h */,
			);
			path = iBurnTests;
			sourceTree = "<group>";
		};
		D980A90C1B3F5A6400BE3682 /* Supporting Files */ = {
			isa = PBXGroup;
			children = (
				D980A90D1B3F5A6400BE3682 /* Info.plist */,
			);
			name = "Supporting Files";
			sourceTree = "<group>";
		};
		D9842A2B1B51C71C0056455D /* 2015 */ = {
			isa = PBXGroup;
			children = (
				D9C30F731B83118200CD03CC /* iBurn-2015 */,
				63C11EB31B7C580400428FB8 /* bundle.js */,
				D92B95991B7B0CC300116781 /* 2015 */,
			);
			name = 2015;
			path = "../Submodules/iBurn-Data/data/2014";
			sourceTree = "<group>";
		};
		D9903DC1287D0B6100578B18 /* 2022 */ = {
			isa = PBXGroup;
			children = (
				D966562A28A9B9FF002FA471 /* iBurn-2022.zip */,
				D9903DCB287D0BA800578B18 /* MediaFiles */,
				D9903DC9287D0BA100578B18 /* Map */,
				D9903DC7287D0B8700578B18 /* APIData */,
			);
			name = 2022;
			sourceTree = "<group>";
		};
		D9914C4A1B40C52E00F90663 /* TestData */ = {
			isa = PBXGroup;
			children = (
				D9914C4B1B40C54600F90663 /* initial_data */,
				D9914C4C1B40C54600F90663 /* updated_data */,
			);
			name = TestData;
			sourceTree = "<group>";
		};
		D9914C541B40D7B700F90663 /* iBurn Update API */ = {
			isa = PBXGroup;
			children = (
				D977C85E2A76468800341CBF /* BRCUpdateInfo.swift */,
				D9914C511B40D61500F90663 /* BRCUpdateInfo.h */,
				D9914C521B40D61500F90663 /* BRCUpdateInfo.m */,
			);
			name = "iBurn Update API";
			sourceTree = "<group>";
		};
		D99395A5198B806800E9ADD2 /* MapViewControllers */ = {
			isa = PBXGroup;
			children = (
				D98FFEB12DD0568900107B9F /* EmbargoPasscodeView.swift */,
				D98FFEB22DD0568900107B9F /* EmbargoPasscodeViewModel.swift */,
				D9774B1B2118DEE200BE3CC8 /* MapListViewController.swift */,
				D9DE7BB11EF27AE9007A983E /* SidebarButtonsView.swift */,
				D9DE7BAF1EF25C11007A983E /* MainMapViewController.swift */,
				D977C8631EF23994007766A9 /* MapDetailViewController.swift */,
				D977C8611EF238F7007766A9 /* MLNMapView+iBurn.swift */,
				D977C85F1EF23036007766A9 /* BaseMapViewController.swift */,
				D90FFA3C1EEFB279005127D0 /* BRCUserTrackingBarButtonItem.h */,
				D90FFA3D1EEFB279005127D0 /* BRCUserTrackingBarButtonItem.m */,
				D90FFA381EEFAF19005127D0 /* ImageAnnotationView.swift */,
				D90FFA361EEFAC10005127D0 /* MapViewAdapter.swift */,
			);
			name = MapViewControllers;
			sourceTree = "<group>";
		};
		D994155E19871D9000D245C7 /* Filtered Tables */ = {
			isa = PBXGroup;
			children = (
				D984DFD0210EB8C800A45922 /* ObjectListViewController.swift */,
				D9E0DA88210F76B60056286B /* EventListViewController.swift */,
				D92562C91988772600ED6B50 /* Cells */,
				D972BD281993423E008057DB /* Events */,
			);
			name = "Filtered Tables";
			sourceTree = "<group>";
		};
		D99415651987222F00D245C7 /* Model */ = {
			isa = PBXGroup;
			children = (
				D99754D02DFE21F4007716F4 /* openapi.json */,
				D95AB0EC1B7FC7C800DFC2FD /* POI */,
				D9F889242300D18C0069FD49 /* BRCEventObject.swift */,
				D9DE9E1A1F3A447100906F64 /* BRCImageColors.h */,
				D9DE9E1B1F3A447100906F64 /* BRCImageColors.m */,
				D9B34BA41F39737B007C6AAE /* BRCDataObject.swift */,
				D946994E1F3913A000DE8DA6 /* BRCObjectMetadata.h */,
				D946994F1F3913A000DE8DA6 /* BRCObjectMetadata.m */,
				D99754D12DFE24AB007716F4 /* BRCArtImage.h */,
				D99754D22DFE24AB007716F4 /* BRCArtImage.m */,
				D99754D32DFE24AB007716F4 /* BRCCampImage.h */,
				D99754D42DFE24AB007716F4 /* BRCCampImage.m */,
				D9941566198726A700D245C7 /* BRCArtObject.h */,
				D9941567198726A700D245C7 /* BRCArtObject.m */,
				D9941569198726B600D245C7 /* BRCCampObject.h */,
				D994156A198726B600D245C7 /* BRCCampObject.m */,
				D9E28F84198823CC009B3A7A /* BRCRecurringEventObject.h */,
				D9E28F85198823CC009B3A7A /* BRCRecurringEventObject.m */,
				D994156C198726C100D245C7 /* BRCEventObject.h */,
				D994156D198726C100D245C7 /* BRCEventObject.m */,
				D977E0441B83F6E900FFC20F /* BRCDataObject+Relationships.h */,
				D977E0451B83F6E900FFC20F /* BRCDataObject+Relationships.m */,
				D9E28F8819882F96009B3A7A /* BRCEventObject_Private.h */,
				D994157D1987399F00D245C7 /* BRCEventTime.h */,
				D994157E1987399F00D245C7 /* BRCEventTime.m */,
				D9E28F8719882F4E009B3A7A /* BRCDataObject_Private.h */,
				D99415621987222800D245C7 /* BRCDataObject.h */,
				D9B69D8F1EF8D8B100E2996D /* BRCYapDatabaseObject.h */,
				D9B69D901EF8D8B100E2996D /* BRCYapDatabaseObject.m */,
				D99415631987222800D245C7 /* BRCDataObject.m */,
				D9914C541B40D7B700F90663 /* iBurn Update API */,
				D9BD4C001B7876E800313FB5 /* BRCCreditsInfo.h */,
				D9BD4C011B7876E800313FB5 /* BRCCreditsInfo.m */,
			);
			name = Model;
			sourceTree = "<group>";
		};
		D994157B1987278400D245C7 /* Data */ = {
			isa = PBXGroup;
			children = (
				D984DFD4210EC84200A45922 /* DataObject.swift */,
				D9F358EB22A4A9A90022DA0C /* WebViewHelper.swift */,
				D9A6A8E32114CD8E00988DA7 /* BRCDatabaseManager.swift */,
				D902DF0A1B7B19FC00057898 /* BRCDataSorter.swift */,
				D99415781987277500D245C7 /* BRCDatabaseManager.h */,
				D99415791987277500D245C7 /* BRCDatabaseManager.m */,
				D994156F198726F400D245C7 /* BRCDataImporter.h */,
				D9842A2E1B51EE710056455D /* BRCDataImporter_Private.h */,
				D9941570198726F400D245C7 /* BRCDataImporter.m */,
				D99415651987222F00D245C7 /* Model */,
			);
			name = Data;
			sourceTree = "<group>";
		};
		D9AB87212C461FF0004DEB50 /* 2024 */ = {
			isa = PBXGroup;
			children = (
				D9AB872B2C477E81004DEB50 /* iBurn-2024.zip */,
				D9AB87262C46201D004DEB50 /* APIData */,
				D9AB87242C46201D004DEB50 /* Map */,
				D9AB87252C46201D004DEB50 /* MediaFiles */,
			);
			name = 2024;
			sourceTree = "<group>";
		};
		D9BB3BE02A6C3F6700777AEE /* 2023 */ = {
			isa = PBXGroup;
			children = (
				D9A3646F2A75B49D0008CCFB /* iBurn-2023.zip */,
				D9BB3BE52A6C3FA700777AEE /* MediaFiles */,
				D9BB3BE32A6C3F9D00777AEE /* Map */,
				D9BB3BE12A6C3F8E00777AEE /* APIData */,
			);
			name = 2023;
			sourceTree = "<group>";
		};
		D9BF9A651D515FC2004AA63B /* 2016 */ = {
			isa = PBXGroup;
			children = (
				D9ADBF5E1D6BA9A6003A71DF /* bundle.js */,
				D91392DF1D6519300090E093 /* iBurn-2016 */,
				D9BF9A661D515FF7004AA63B /* 2016 */,
			);
			name = 2016;
			sourceTree = "<group>";
		};
		D9C30F711B82EE7100CD03CC /* Sorted */ = {
			isa = PBXGroup;
			children = (
				D9C30F6D1B82EDBB00CD03CC /* FavoritesViewController.swift */,
				D9B73FFD1B78BF34001D04E3 /* NearbyViewController.swift */,
				D9C30F6F1B82EE6700CD03CC /* SortedViewController.swift */,
				D977E0421B83F43900FFC20F /* HostedEventsViewController.swift */,
			);
			name = Sorted;
			sourceTree = "<group>";
		};
		D9CB2A472117E7B400A0F2AE /* Products */ = {
			isa = PBXGroup;
			children = (
				D9CB2A4E2117E7B500A0F2AE /* PlayaGeocoder.framework */,
				D9CB2A502117E7B500A0F2AE /* PlayaGeocoder.framework */,
				D9CB2A522117E7B500A0F2AE /* PlayaGeocoderTests (macOS).xctest */,
				D9CB2A542117E7B500A0F2AE /* PlayaGeocoderTests (iOS).xctest */,
			);
			name = Products;
			sourceTree = "<group>";
		};
		D9EC0E5A1B7DE02F0042B596 /* Views */ = {
			isa = PBXGroup;
			children = (
				D9B55B7D2E275B2B00C19ACB /* MoreSubtitleCell.swift */,
				D9B55B7E2E275B2B00C19ACB /* MoreSwitchCell.swift */,
				D9B55B7F2E275B2B00C19ACB /* MoreTableViewCell.swift */,
				D9DEAACD211F9558007899B9 /* LabelAnnotationView.swift */,
				D97EB5EB21122A7D001B4351 /* DayPicker.swift */,
				D97EB5ED21122EF0001B4351 /* DayView.xib */,
				D95AB0F31B80662C00DFC2FD /* BRCDistanceView.swift */,
				D9B362B51998253A0093B441 /* BRCSocialButtonsView.h */,
				D9B362B61998253A0093B441 /* BRCSocialButtonsView.m */,
			);
			name = Views;
			sourceTree = "<group>";
		};
		D9EC0E5B1B7DE0350042B596 /* Utilities */ = {
			isa = PBXGroup;
			children = (
				D9E8D86522F4E43F00BD78EA /* UserDefaults+iBurn.swift */,
				D90372A222E4EDB800C5CC36 /* GroupTransformers.swift */,
				D9A27ADD210FFC0F000BD535 /* Appearance.swift */,
				D9E0DA94210F95330056286B /* DateFormatter+iBurn.swift */,
				D9E0DA92210F830A0056286B /* YearSettings.swift */,
				D9038C7520FBFAFD0085C6B9 /* BRCImageColors.swift */,
				D9167B6120F132C500815F81 /* InfoPlistSecrets.h */,
				D9DE9E181F39966700906F64 /* ColorCache.swift */,
				D9DEC5FB1F2EB2B400F536ED /* BRCDataImporter.swift */,
				D927BDB11EF4778000B7324D /* UserGuidance.swift */,
				D9F3BF0D1D5528EB00013153 /* BRCAudioPlayer.swift */,
				D9D42BFC1D59439C0002AC96 /* BRCMediaDownloader.swift */,
				D9038C7320FBF6B90085C6B9 /* BRCLocations.swift */,
				63010EFD1B72DEEA000A847C /* BRCGeocoder.h */,
				63010EFE1B72DEEA000A847C /* BRCGeocoder.m */,
				D975CAF0198DAB5A00CC8226 /* BRCSecrets.h */,
				D975CAF1198DAB5A00CC8226 /* BRCSecrets.m */,
				639E638B1994178500B62A92 /* BRCEmbargo.h */,
				639E638C1994178500B62A92 /* BRCEmbargo.m */,
				D9EC0E581B7DE0200042B596 /* BRCPermissions.swift */,
				D94670D51F38347F00289CB8 /* IndexPath+iBurn.swift */,
			);
			name = Utilities;
			sourceTree = "<group>";
		};
/* End PBXGroup section */

/* Begin PBXNativeTarget section */
		63CE2A531987140F00F65B01 /* iBurn */ = {
			isa = PBXNativeTarget;
			buildConfigurationList = 63CE2A801987140F00F65B01 /* Build configuration list for PBXNativeTarget "iBurn" */;
			buildPhases = (
				D7B18F91C1AE7095AA93FD85 /* [CP] Check Pods Manifest.lock */,
				63CE2A501987140F00F65B01 /* Sources */,
				63CE2A511987140F00F65B01 /* Frameworks */,
				D9915F632A76D2D40015C87D /* LicensePlist */,
				63CE2A521987140F00F65B01 /* Resources */,
				D960F2601F74E65A00144290 /* Embed Frameworks */,
				53B58DC0D493DF731BDDB99A /* [CP] Copy Pods Resources */,
				D907AD6821215F20004A255A /* Crashlytics */,
			);
			buildRules = (
			);
			dependencies = (
				D9CB2A572117E7EE00A0F2AE /* PBXTargetDependency */,
			);
			fileSystemSynchronizedGroups = (
				D93176642E2228AF003636CB /* Detail */,
				D93176872E232594003636CB /* Preferences */,
				D9E63FA62E3FDB9D00101257 /* TimeShift */,
			);
			name = iBurn;
			packageProductDependencies = (
				D966561528A9970B002FA471 /* FirebaseCrashlytics */,
				D966562828A9B86E002FA471 /* Zip */,
				D9915F582A76C35E0015C87D /* Siren */,
				D91879A32BC1058E0099EFAA /* MapLibre */,
				D99D57E92E1CE8CF00D5A3DE /* iBurn2025APIData */,
				D99D57EB2E1CE8CF00D5A3DE /* iBurn2025Map */,
				D99D57ED2E1CE8CF00D5A3DE /* iBurn2025MediaFiles */,
				D99D57F02E1CE93B00D5A3DE /* PlayaAPI */,
				D90256402E1F3FE00058AEF8 /* PlayaDB */,
				D902564A2E1F41060058AEF8 /* GRDB */,
				D93440322E3E756F00199902 /* FirebaseCore */,
			);
			productName = iBurn;
			productReference = 63CE2A541987140F00F65B01 /* iBurn.app */;
			productType = "com.apple.product-type.application";
		};
		D960F24D1F74E65A00144290 /* PlayaKitTests */ = {
			isa = PBXNativeTarget;
			buildConfigurationList = D960F2611F74E65A00144290 /* Build configuration list for PBXNativeTarget "PlayaKitTests" */;
			buildPhases = (
				E9C3145650DF2A650019858A /* [CP] Check Pods Manifest.lock */,
				D960F24A1F74E65A00144290 /* Sources */,
				D960F24B1F74E65A00144290 /* Frameworks */,
				D960F24C1F74E65A00144290 /* Resources */,
				0F2BA51289E65FBCA0863ACD /* [CP] Copy Pods Resources */,
			);
			buildRules = (
			);
			dependencies = (
				D92C740B2255C24300FCD532 /* PBXTargetDependency */,
			);
			name = PlayaKitTests;
			productName = PlayaKitTests;
			productReference = D960F24E1F74E65A00144290 /* PlayaKitTests.xctest */;
			productType = "com.apple.product-type.bundle.unit-test";
		};
		D980A9091B3F5A6400BE3682 /* iBurnTests */ = {
			isa = PBXNativeTarget;
			buildConfigurationList = D980A9141B3F5A6400BE3682 /* Build configuration list for PBXNativeTarget "iBurnTests" */;
			buildPhases = (
				494E5894B2B0684522784BC0 /* [CP] Check Pods Manifest.lock */,
				D980A9061B3F5A6400BE3682 /* Sources */,
				D980A9071B3F5A6400BE3682 /* Frameworks */,
				D980A9081B3F5A6400BE3682 /* Resources */,
				F0F8D9D639BE0D2FDC435A0E /* [CP] Copy Pods Resources */,
			);
			buildRules = (
			);
			dependencies = (
				D980A9111B3F5A6400BE3682 /* PBXTargetDependency */,
			);
			name = iBurnTests;
			productName = iBurnTests;
			productReference = D980A90A1B3F5A6400BE3682 /* iBurnTests.xctest */;
			productType = "com.apple.product-type.bundle.unit-test";
		};
/* End PBXNativeTarget section */

/* Begin PBXProject section */
		63CE2A4C1987140F00F65B01 /* Project object */ = {
			isa = PBXProject;
			attributes = {
				BuildIndependentTargetsInParallel = YES;
				CLASSPREFIX = BRC;
				LastSwiftUpdateCheck = 0940;
				LastUpgradeCheck = 1640;
				ORGANIZATIONNAME = iBurn;
				TargetAttributes = {
					63CE2A531987140F00F65B01 = {
						DevelopmentTeam = 4T8JLQR6GR;
						LastSwiftMigration = 1020;
						ProvisioningStyle = Automatic;
						SystemCapabilities = {
							com.apple.BackgroundModes = {
								enabled = 1;
							};
							com.apple.Push = {
								enabled = 1;
							};
						};
					};
					D960F24D1F74E65A00144290 = {
						CreatedOnToolsVersion = 9.0;
						DevelopmentTeam = 4T8JLQR6GR;
						LastSwiftMigration = 1020;
						ProvisioningStyle = Automatic;
					};
					D980A9091B3F5A6400BE3682 = {
						CreatedOnToolsVersion = 6.3;
						LastSwiftMigration = 1020;
						TestTargetID = 63CE2A531987140F00F65B01;
					};
				};
			};
			buildConfigurationList = 63CE2A4F1987140F00F65B01 /* Build configuration list for PBXProject "iBurn" */;
			developmentRegion = en;
			hasScannedForEncodings = 0;
			knownRegions = (
				en,
				Base,
			);
			mainGroup = 63CE2A4B1987140F00F65B01;
			packageReferences = (
				D9592D502858560B00C90542 /* XCRemoteSwiftPackageReference "maplibre-gl-native-distribution" */,
				D966561228A9970B002FA471 /* XCRemoteSwiftPackageReference "firebase-ios-sdk" */,
				D966562728A9B86E002FA471 /* XCRemoteSwiftPackageReference "Zip" */,
				D9915F572A76C35E0015C87D /* XCRemoteSwiftPackageReference "Siren" */,
				D99D57E82E1CE8CF00D5A3DE /* XCLocalSwiftPackageReference "Submodules/iBurn-Data" */,
				D99D57EF2E1CE93B00D5A3DE /* XCLocalSwiftPackageReference "Packages/PlayaAPI" */,
				D902563F2E1F3FE00058AEF8 /* XCLocalSwiftPackageReference "Packages/PlayaDB" */,
				D90256492E1F41060058AEF8 /* XCRemoteSwiftPackageReference "GRDB.swift" */,
			);
			preferredProjectObjectVersion = 77;
			productRefGroup = 63CE2A551987140F00F65B01 /* Products */;
			projectDirPath = "";
			projectReferences = (
				{
					ProductGroup = D9CB2A472117E7B400A0F2AE /* Products */;
					ProjectRef = D9CB2A462117E7B400A0F2AE /* PlayaGeocoder.xcodeproj */;
				},
				{
					ProductGroup = D92C73EB2255C06F00FCD532 /* Products */;
					ProjectRef = D92C73EA2255C06F00FCD532 /* PlayaKit.xcodeproj */;
				},
			);
			projectRoot = "";
			targets = (
				63CE2A531987140F00F65B01 /* iBurn */,
				D980A9091B3F5A6400BE3682 /* iBurnTests */,
				D960F24D1F74E65A00144290 /* PlayaKitTests */,
			);
		};
/* End PBXProject section */

/* Begin PBXReferenceProxy section */
		D92C73F32255C06F00FCD532 /* PlayaKit.framework */ = {
			isa = PBXReferenceProxy;
			fileType = wrapper.framework;
			path = PlayaKit.framework;
			remoteRef = D92C73F22255C06F00FCD532 /* PBXContainerItemProxy */;
			sourceTree = BUILT_PRODUCTS_DIR;
		};
		D92C73F52255C06F00FCD532 /* PlayaKitTests.xctest */ = {
			isa = PBXReferenceProxy;
			fileType = wrapper.cfbundle;
			path = PlayaKitTests.xctest;
			remoteRef = D92C73F42255C06F00FCD532 /* PBXContainerItemProxy */;
			sourceTree = BUILT_PRODUCTS_DIR;
		};
		D92C740E2255C24300FCD532 /* PlayaKit.framework */ = {
			isa = PBXReferenceProxy;
			fileType = wrapper.framework;
			path = PlayaKit.framework;
			remoteRef = D92C740D2255C24300FCD532 /* PBXContainerItemProxy */;
			sourceTree = BUILT_PRODUCTS_DIR;
		};
		D9CB2A4E2117E7B500A0F2AE /* PlayaGeocoder.framework */ = {
			isa = PBXReferenceProxy;
			fileType = wrapper.framework;
			path = PlayaGeocoder.framework;
			remoteRef = D9CB2A4D2117E7B500A0F2AE /* PBXContainerItemProxy */;
			sourceTree = BUILT_PRODUCTS_DIR;
		};
		D9CB2A502117E7B500A0F2AE /* PlayaGeocoder.framework */ = {
			isa = PBXReferenceProxy;
			fileType = wrapper.framework;
			path = PlayaGeocoder.framework;
			remoteRef = D9CB2A4F2117E7B500A0F2AE /* PBXContainerItemProxy */;
			sourceTree = BUILT_PRODUCTS_DIR;
		};
		D9CB2A522117E7B500A0F2AE /* PlayaGeocoderTests (macOS).xctest */ = {
			isa = PBXReferenceProxy;
			fileType = wrapper.cfbundle;
			path = "PlayaGeocoderTests (macOS).xctest";
			remoteRef = D9CB2A512117E7B500A0F2AE /* PBXContainerItemProxy */;
			sourceTree = BUILT_PRODUCTS_DIR;
		};
		D9CB2A542117E7B500A0F2AE /* PlayaGeocoderTests (iOS).xctest */ = {
			isa = PBXReferenceProxy;
			fileType = wrapper.cfbundle;
			path = "PlayaGeocoderTests (iOS).xctest";
			remoteRef = D9CB2A532117E7B500A0F2AE /* PBXContainerItemProxy */;
			sourceTree = BUILT_PRODUCTS_DIR;
		};
/* End PBXReferenceProxy section */

/* Begin PBXResourcesBuildPhase section */
		63CE2A521987140F00F65B01 /* Resources */ = {
			isa = PBXResourcesBuildPhase;
			buildActionMask = 2147483647;
			files = (
				D9FC5E351D54112D00D41AEE /* BRCArtObjectTableViewCell.xib in Resources */,
				D962BFFC22D294A300637D8F /* bundle.js in Resources */,
				D913995D22FA88F000CA39A7 /* LaunchScreen.storyboard in Resources */,
				D92562C319886EBF00ED6B50 /* BRCDataObjectTableViewCell.xib in Resources */,
				D9895E801B7E7CA800A63F92 /* onboarding_loop_final.mp4 in Resources */,
				D9B65A3D2E3DE78D00C620F3 /* iBurn-2025.zip in Resources */,
				D99A61581B2A0AAD009CC09E /* Pods-iBurn-acknowledgements.plist in Resources */,
				D9E0DA91210F82530056286B /* YearSettings.plist in Resources */,
				D9915F652A76D3120015C87D /* Settings.bundle in Resources */,
				D90814C125B283CF0011DB56 /* GoogleService-Info.plist in Resources */,
				63CE2A621987140F00F65B01 /* InfoPlist.strings in Resources */,
				D90FFA401EEFB4F6005127D0 /* UserTracking.xcassets in Resources */,
				D9B34BA61F397930007C6AAE /* ArtImageCell.xib in Resources */,
				D92562C81988771400ED6B50 /* BRCEventObjectTableViewCell.xib in Resources */,
				63CE2A6A1987140F00F65B01 /* Images.xcassets in Resources */,
				D97EB5EE21122EF1001B4351 /* DayView.xib in Resources */,
			);
			runOnlyForDeploymentPostprocessing = 0;
		};
		D960F24C1F74E65A00144290 /* Resources */ = {
			isa = PBXResourcesBuildPhase;
			buildActionMask = 2147483647;
			files = (
			);
			runOnlyForDeploymentPostprocessing = 0;
		};
		D980A9081B3F5A6400BE3682 /* Resources */ = {
			isa = PBXResourcesBuildPhase;
			buildActionMask = 2147483647;
			files = (
				D9914C4E1B40C54600F90663 /* updated_data in Resources */,
				D9914C4D1B40C54600F90663 /* initial_data in Resources */,
			);
			runOnlyForDeploymentPostprocessing = 0;
		};
/* End PBXResourcesBuildPhase section */

/* Begin PBXShellScriptBuildPhase section */
		0F2BA51289E65FBCA0863ACD /* [CP] Copy Pods Resources */ = {
			isa = PBXShellScriptBuildPhase;
			buildActionMask = 2147483647;
			files = (
			);
			inputFileListPaths = (
				"${PODS_ROOT}/Target Support Files/Pods-PlayaKitTests/Pods-PlayaKitTests-resources-${CONFIGURATION}-input-files.xcfilelist",
			);
			inputPaths = (
			);
			name = "[CP] Copy Pods Resources";
			outputFileListPaths = (
				"${PODS_ROOT}/Target Support Files/Pods-PlayaKitTests/Pods-PlayaKitTests-resources-${CONFIGURATION}-output-files.xcfilelist",
			);
			outputPaths = (
			);
			runOnlyForDeploymentPostprocessing = 0;
			shellPath = /bin/sh;
			shellScript = "\"${PODS_ROOT}/Target Support Files/Pods-PlayaKitTests/Pods-PlayaKitTests-resources.sh\"\n";
			showEnvVarsInLog = 0;
		};
		494E5894B2B0684522784BC0 /* [CP] Check Pods Manifest.lock */ = {
			isa = PBXShellScriptBuildPhase;
			buildActionMask = 2147483647;
			files = (
			);
			inputPaths = (
				"${PODS_PODFILE_DIR_PATH}/Podfile.lock",
				"${PODS_ROOT}/Manifest.lock",
			);
			name = "[CP] Check Pods Manifest.lock";
			outputPaths = (
				"$(DERIVED_FILE_DIR)/Pods-iBurn-iBurnTests-checkManifestLockResult.txt",
			);
			runOnlyForDeploymentPostprocessing = 0;
			shellPath = /bin/sh;
			shellScript = "diff \"${PODS_PODFILE_DIR_PATH}/Podfile.lock\" \"${PODS_ROOT}/Manifest.lock\" > /dev/null\nif [ $? != 0 ] ; then\n    # print error to STDERR\n    echo \"error: The sandbox is not in sync with the Podfile.lock. Run 'pod install' or update your CocoaPods installation.\" >&2\n    exit 1\nfi\n# This output is used by Xcode 'outputs' to avoid re-running this script phase.\necho \"SUCCESS\" > \"${SCRIPT_OUTPUT_FILE_0}\"\n";
			showEnvVarsInLog = 0;
		};
		53B58DC0D493DF731BDDB99A /* [CP] Copy Pods Resources */ = {
			isa = PBXShellScriptBuildPhase;
			buildActionMask = 2147483647;
			files = (
			);
			inputFileListPaths = (
				"${PODS_ROOT}/Target Support Files/Pods-iBurn/Pods-iBurn-resources-${CONFIGURATION}-input-files.xcfilelist",
			);
			inputPaths = (
			);
			name = "[CP] Copy Pods Resources";
			outputFileListPaths = (
				"${PODS_ROOT}/Target Support Files/Pods-iBurn/Pods-iBurn-resources-${CONFIGURATION}-output-files.xcfilelist",
			);
			outputPaths = (
			);
			runOnlyForDeploymentPostprocessing = 0;
			shellPath = /bin/sh;
			shellScript = "\"${PODS_ROOT}/Target Support Files/Pods-iBurn/Pods-iBurn-resources.sh\"\n";
			showEnvVarsInLog = 0;
		};
		D7B18F91C1AE7095AA93FD85 /* [CP] Check Pods Manifest.lock */ = {
			isa = PBXShellScriptBuildPhase;
			buildActionMask = 2147483647;
			files = (
			);
			inputPaths = (
				"${PODS_PODFILE_DIR_PATH}/Podfile.lock",
				"${PODS_ROOT}/Manifest.lock",
			);
			name = "[CP] Check Pods Manifest.lock";
			outputPaths = (
				"$(DERIVED_FILE_DIR)/Pods-iBurn-checkManifestLockResult.txt",
			);
			runOnlyForDeploymentPostprocessing = 0;
			shellPath = /bin/sh;
			shellScript = "diff \"${PODS_PODFILE_DIR_PATH}/Podfile.lock\" \"${PODS_ROOT}/Manifest.lock\" > /dev/null\nif [ $? != 0 ] ; then\n    # print error to STDERR\n    echo \"error: The sandbox is not in sync with the Podfile.lock. Run 'pod install' or update your CocoaPods installation.\" >&2\n    exit 1\nfi\n# This output is used by Xcode 'outputs' to avoid re-running this script phase.\necho \"SUCCESS\" > \"${SCRIPT_OUTPUT_FILE_0}\"\n";
			showEnvVarsInLog = 0;
		};
		D907AD6821215F20004A255A /* Crashlytics */ = {
			isa = PBXShellScriptBuildPhase;
			alwaysOutOfDate = 1;
			buildActionMask = 2147483647;
			files = (
			);
			inputPaths = (
				"${DWARF_DSYM_FOLDER_PATH}/${DWARF_DSYM_FILE_NAME}/Contents/Resources/DWARF/${TARGET_NAME}",
				"$(SRCROOT)/$(BUILT_PRODUCTS_DIR)/$(INFOPLIST_PATH)",
			);
			name = Crashlytics;
			outputPaths = (
			);
			runOnlyForDeploymentPostprocessing = 0;
			shellPath = /bin/sh;
			shellScript = "\"${BUILD_DIR%/Build/*}/SourcePackages/checkouts/firebase-ios-sdk/Crashlytics/run\"\n";
		};
		D9915F632A76D2D40015C87D /* LicensePlist */ = {
			isa = PBXShellScriptBuildPhase;
			alwaysOutOfDate = 1;
			buildActionMask = 2147483647;
			files = (
			);
			inputFileListPaths = (
			);
			inputPaths = (
			);
			name = LicensePlist;
			outputFileListPaths = (
			);
			outputPaths = (
				"$(SRCROOT)/iBurn/Settings.bundle/com.mono0926.LicensePlist.plist",
			);
			runOnlyForDeploymentPostprocessing = 0;
			shellPath = /bin/sh;
			shellScript = "${PODS_ROOT}/LicensePlist/license-plist --output-path $PRODUCT_NAME/Settings.bundle --add-version-numbers --suppress-opening-directory || true\n";
		};
		E9C3145650DF2A650019858A /* [CP] Check Pods Manifest.lock */ = {
			isa = PBXShellScriptBuildPhase;
			buildActionMask = 2147483647;
			files = (
			);
			inputPaths = (
				"${PODS_PODFILE_DIR_PATH}/Podfile.lock",
				"${PODS_ROOT}/Manifest.lock",
			);
			name = "[CP] Check Pods Manifest.lock";
			outputPaths = (
				"$(DERIVED_FILE_DIR)/Pods-PlayaKitTests-checkManifestLockResult.txt",
			);
			runOnlyForDeploymentPostprocessing = 0;
			shellPath = /bin/sh;
			shellScript = "diff \"${PODS_PODFILE_DIR_PATH}/Podfile.lock\" \"${PODS_ROOT}/Manifest.lock\" > /dev/null\nif [ $? != 0 ] ; then\n    # print error to STDERR\n    echo \"error: The sandbox is not in sync with the Podfile.lock. Run 'pod install' or update your CocoaPods installation.\" >&2\n    exit 1\nfi\n# This output is used by Xcode 'outputs' to avoid re-running this script phase.\necho \"SUCCESS\" > \"${SCRIPT_OUTPUT_FILE_0}\"\n";
			showEnvVarsInLog = 0;
		};
		F0F8D9D639BE0D2FDC435A0E /* [CP] Copy Pods Resources */ = {
			isa = PBXShellScriptBuildPhase;
			buildActionMask = 2147483647;
			files = (
			);
			inputFileListPaths = (
				"${PODS_ROOT}/Target Support Files/Pods-iBurn-iBurnTests/Pods-iBurn-iBurnTests-resources-${CONFIGURATION}-input-files.xcfilelist",
			);
			inputPaths = (
			);
			name = "[CP] Copy Pods Resources";
			outputFileListPaths = (
				"${PODS_ROOT}/Target Support Files/Pods-iBurn-iBurnTests/Pods-iBurn-iBurnTests-resources-${CONFIGURATION}-output-files.xcfilelist",
			);
			outputPaths = (
			);
			runOnlyForDeploymentPostprocessing = 0;
			shellPath = /bin/sh;
			shellScript = "\"${PODS_ROOT}/Target Support Files/Pods-iBurn-iBurnTests/Pods-iBurn-iBurnTests-resources.sh\"\n";
			showEnvVarsInLog = 0;
		};
/* End PBXShellScriptBuildPhase section */

/* Begin PBXSourcesBuildPhase section */
		63CE2A501987140F00F65B01 /* Sources */ = {
			isa = PBXSourcesBuildPhase;
			buildActionMask = 2147483647;
			files = (
				D97D7A31198ADBE400CA7828 /* NSDateFormatter+iBurn.m in Sources */,
				639E638D1994178500B62A92 /* BRCEmbargo.m in Sources */,
				D9E0DA95210F95330056286B /* DateFormatter+iBurn.swift in Sources */,
				D92562C6198876C400ED6B50 /* BRCEventObjectTableViewCell.m in Sources */,
				D984DFCD210EB0CA00A45922 /* BRCDataObjectTableViewCell.swift in Sources */,
				D9C9D2C11B7D64C0002C95E4 /* MoreViewController.swift in Sources */,
				D9F8891C2300BC9D0069FD49 /* Date+iBurn.swift in Sources */,
				D984DFD3210EC03100A45922 /* PageViewManager.swift in Sources */,
				6322830B19882153009E472B /* BRCRelationshipDetailInfoCell.m in Sources */,
				D99395A8198B897B00E9ADD2 /* BRCDetailInfoTableViewCell.m in Sources */,
				D9CC7E0A20806FA600A6E502 /* AppDelegate.swift in Sources */,
				D92AC57022F0176B00C9FE32 /* Breadcrumb.swift in Sources */,
				D9C151EC2E49337400AE9625 /* EmojiImageRenderer.swift in Sources */,
				D94670D61F38347F00289CB8 /* IndexPath+iBurn.swift in Sources */,
				D90FFA391EEFAF19005127D0 /* ImageAnnotationView.swift in Sources */,
				D9C151EA2E47ABA900AE9625 /* FavoritesFilterView.swift in Sources */,
				D9ART0012E47ABA900AE9626 /* ArtListViewController.swift in Sources */,
				D9ART0022E47ABA900AE9627 /* ArtFilterView.swift in Sources */,
				D9F889252300D18C0069FD49 /* BRCEventObject.swift in Sources */,
				D984DFCF210EB38F00A45922 /* NSCopying+iBurn.swift in Sources */,
				6322830119881DDE009E472B /* BRCDetailViewController.m in Sources */,
				D95AB0F41B80662C00DFC2FD /* BRCDistanceView.swift in Sources */,
				D94EFA51199158D2009F12F4 /* CLLocationManager+iBurn.m in Sources */,
				D92514882115297A007A7904 /* YapDatabaseConnection+iBurn.swift in Sources */,
				D9E63FF02E40116C00101257 /* MapPinListViewController.swift in Sources */,
				D9038C7220FBF12E0085C6B9 /* BRCOnboardingViewController.swift in Sources */,
				D9E0DA8D210F7AB70056286B /* UITableView+iBurn.swift in Sources */,
				D9DE7BB01EF25C11007A983E /* MainMapViewController.swift in Sources */,
				D9E0DA89210F76B60056286B /* EventListViewController.swift in Sources */,
				D9941568198726A700D245C7 /* BRCArtObject.m in Sources */,
				D9D42BFD1D59439C0002AC96 /* BRCMediaDownloader.swift in Sources */,
				D9E8D86622F4E43F00BD78EA /* UserDefaults+iBurn.swift in Sources */,
				D9774B172118DB4500BE3CC8 /* MapButtonHelper.swift in Sources */,
				D919339C2E45CF2F006EA630 /* ShareQRCodeView.swift in Sources */,
				D919339D2E45CF2F006EA630 /* BRCDeepLinkRouter.swift in Sources */,
				D9BD4C021B7876E800313FB5 /* BRCCreditsInfo.m in Sources */,
				D92AC56522F00AE700C9FE32 /* TracksViewController.swift in Sources */,
				D9FC5E331D54110300D41AEE /* BRCArtObjectTableViewCell.m in Sources */,
				6322830519881F41009E472B /* BRCDetailCellInfo.m in Sources */,
				D98FFEB02DD032F800107B9F /* EventsFilterView.swift in Sources */,
				D99395AE198B991900E9ADD2 /* TTTLocationFormatter+iBurn.m in Sources */,
				D977E0461B83F6E900FFC20F /* BRCDataObject+Relationships.m in Sources */,
				D9774B1C2118DEE200BE3CC8 /* MapListViewController.swift in Sources */,
				D9DE9E191F39966700906F64 /* ColorCache.swift in Sources */,
				D9D8C4FA28A9FF09009DDBE7 /* TabController.swift in Sources */,
				D984DFD5210EC84200A45922 /* DataObject.swift in Sources */,
				D9B73FFE1B78BF34001D04E3 /* NearbyViewController.swift in Sources */,
				D969E5AD211001ED00FF6700 /* AppearanceViewController.swift in Sources */,
				D9B69D911EF8D8B100E2996D /* BRCYapDatabaseObject.m in Sources */,
				D984DFCB210E9F0700A45922 /* YapTableViewAdapter.swift in Sources */,
				D902DF0B1B7B19FC00057898 /* BRCDataSorter.swift in Sources */,
				D9BD4C051B78788E00313FB5 /* CreditsViewController.swift in Sources */,
				D99415641987222800D245C7 /* BRCDataObject.m in Sources */,
				D9DEAACE211F9558007899B9 /* LabelAnnotationView.swift in Sources */,
				D977C8621EF238F7007766A9 /* MLNMapView+iBurn.swift in Sources */,
				D9E0DA8B210F78850056286B /* ListCoordinator.swift in Sources */,
				D9251484211519A2007A7904 /* AnnotationDataSource.swift in Sources */,
				D9E0DA97210FB46B0056286B /* SearchCooordinator.swift in Sources */,
				D9BF9A6A1D52A86A004AA63B /* AudioTourViewController.swift in Sources */,
				D984DFC9210D84CD00A45922 /* YapDatabaseViewConnection+iBurn.m in Sources */,
				D95AB0EF1B7FF5FF00DFC2FD /* BRCUserMapPoint.m in Sources */,
				D9E28F86198823CC009B3A7A /* BRCRecurringEventObject.m in Sources */,
				D94699501F3913A000DE8DA6 /* BRCObjectMetadata.m in Sources */,
				D984DFD1210EB8C800A45922 /* ObjectListViewController.swift in Sources */,
				D9A364672A759BD20008CCFB /* DataUpdatesView.swift in Sources */,
				D99754D52DFE24AB007716F4 /* BRCCampImage.m in Sources */,
				D99754D62DFE24AB007716F4 /* BRCArtImage.m in Sources */,
				D9794B74198BBFB400D7FDA7 /* UIColor+iBurn.m in Sources */,
				D9E63FF22E40296500101257 /* ListButtonHelper.swift in Sources */,
				D9C152402E49372500AE9625 /* BRCDataObject+EmojiMarker.swift in Sources */,
				D9C30F701B82EE6700CD03CC /* SortedViewController.swift in Sources */,
				D977C8641EF23994007766A9 /* MapDetailViewController.swift in Sources */,
				D9B362B71998253A0093B441 /* BRCSocialButtonsView.m in Sources */,
				D977E0431B83F43900FFC20F /* HostedEventsViewController.swift in Sources */,
				D9038C7620FBFAFD0085C6B9 /* BRCImageColors.swift in Sources */,
				D9914C531B40D61500F90663 /* BRCUpdateInfo.m in Sources */,
				D90372A322E4EDB800C5CC36 /* GroupTransformers.swift in Sources */,
				D9E0DA93210F830A0056286B /* YearSettings.swift in Sources */,
				D9E0DA8F210F81920056286B /* UserSettings.swift in Sources */,
				D9071FE71996C4A7005C3639 /* NSData+iBurn.m in Sources */,
				D994157F1987399F00D245C7 /* BRCEventTime.m in Sources */,
				D9A6A8E42114CD8E00988DA7 /* BRCDatabaseManager.swift in Sources */,
				D99D57FA2E1CF60300D5A3DE /* Bundle+iBurn.swift in Sources */,
				D94699531F39699D00DE8DA6 /* ArtImageCell.swift in Sources */,
				D97EB5EC21122A7D001B4351 /* DayPicker.swift in Sources */,
				D9F3BF0E1D5528EB00013153 /* BRCAudioPlayer.swift in Sources */,
				D9A27ADE210FFC0F000BD535 /* Appearance.swift in Sources */,
				63010EFF1B72DEEA000A847C /* BRCGeocoder.m in Sources */,
				D9E0DA99210FB66C0056286B /* UIBarButtonItem+Blocks.swift in Sources */,
				D9C1523D2E49371300AE9625 /* BRCArtObject+Emoji.swift in Sources */,
				D9C1523E2E49371300AE9625 /* BRCCampObject+Emoji.swift in Sources */,
				D9038C7420FBF6B90085C6B9 /* BRCLocations.swift in Sources */,
				D9F358EC22A4A9A90022DA0C /* WebViewHelper.swift in Sources */,
				D94D97D21B8FC11A008FC86E /* BRCDataImporter.m in Sources */,
				D977C85F2A76468800341CBF /* BRCUpdateInfo.swift in Sources */,
				D92AC56922F0168F00C9FE32 /* LocationStorage.swift in Sources */,
				D9DE7BB21EF27AE9007A983E /* SidebarButtonsView.swift in Sources */,
				63CE2A681987140F00F65B01 /* BRCAppDelegate.m in Sources */,
				D90FFA371EEFAC10005127D0 /* MapViewAdapter.swift in Sources */,
				D975CAF2198DAB5A00CC8226 /* BRCSecrets.m in Sources */,
				D92562C219886EBF00ED6B50 /* BRCDataObjectTableViewCell.m in Sources */,
				D9B34BA51F39737B007C6AAE /* BRCDataObject.swift in Sources */,
				D92562CF198A20D600ED6B50 /* MLNMapView+iBurn.m in Sources */,
				D97D7A34198AF7BD00CA7828 /* NSDate+iBurn.m in Sources */,
				D925148621151F17007A7904 /* UserMapViewAdapter.swift in Sources */,
				D9B362BA199AB5320093B441 /* BRCMapPoint.m in Sources */,
				D994156B198726B600D245C7 /* BRCCampObject.m in Sources */,
				D994156E198726C100D245C7 /* BRCEventObject.m in Sources */,
				D98FFEB32DD0568900107B9F /* EmbargoPasscodeViewModel.swift in Sources */,
				D919339F2E45DEB4006EA630 /* OpenInSafariActivity.swift in Sources */,
				D98FFEB42DD0568900107B9F /* EmbargoPasscodeView.swift in Sources */,
				D977C8601EF23036007766A9 /* BaseMapViewController.swift in Sources */,
				D927BDB21EF4778000B7324D /* UserGuidance.swift in Sources */,
				D994157A1987277500D245C7 /* BRCDatabaseManager.m in Sources */,
				D90FFA3E1EEFB279005127D0 /* BRCUserTrackingBarButtonItem.m in Sources */,
				D9C30F6E1B82EDBB00CD03CC /* FavoritesViewController.swift in Sources */,
				D99C06621EF5E1D100D82A2E /* SearchDisplayManager.swift in Sources */,
				D984DFC6210D4B3100A45922 /* YapViewHandler.swift in Sources */,
				D9B55B802E275B2B00C19ACB /* MoreSwitchCell.swift in Sources */,
				D9B55B812E275B2B00C19ACB /* MoreTableViewCell.swift in Sources */,
				D9B55B822E275B2B00C19ACB /* MoreSubtitleCell.swift in Sources */,
				D9B362B4199821EB0093B441 /* NSURL+iBurn.m in Sources */,
				D977E0491B84082D00FFC20F /* BRCEventRelationshipDetailInfoCell.m in Sources */,
				D9EC0E591B7DE0200042B596 /* BRCPermissions.swift in Sources */,
				D9DEC5FC1F2EB2B400F536ED /* BRCDataImporter.swift in Sources */,
				6322832B198C2B48009E472B /* NSUserDefaults+iBurn.m in Sources */,
				D9DEAACC211F74D2007899B9 /* ProcessInfo+iBurn.swift in Sources */,
				D95AB0F21B802CA000DFC2FD /* BRCBreadcrumbPoint.m in Sources */,
				D9DE9E1C1F3A447100906F64 /* BRCImageColors.m in Sources */,
			);
			runOnlyForDeploymentPostprocessing = 0;
		};
		D960F24A1F74E65A00144290 /* Sources */ = {
			isa = PBXSourcesBuildPhase;
			buildActionMask = 2147483647;
			files = (
				D92C74102255C2B500FCD532 /* YapProtocols.swift in Sources */,
				D93402352250811300318A7E /* PlayaKitYapTests.swift in Sources */,
			);
			runOnlyForDeploymentPostprocessing = 0;
		};
		D980A9061B3F5A6400BE3682 /* Sources */ = {
			isa = PBXSourcesBuildPhase;
			buildActionMask = 2147483647;
			files = (
				D9ABFAA52E32056900FB1519 /* BRCDataImportTests.swift in Sources */,
				D902DF0E1B7B1F2D00057898 /* BRCDataSorterTests.swift in Sources */,
				D9EEFFC72E3F2FA600EF5FBE /* BRCTestDatabaseHelper.swift in Sources */,
				D9F9DAB62E309FD5006A658B /* TestBundleHelper.swift in Sources */,
				D93176772E222D2E003636CB /* DetailServicesTests.swift in Sources */,
				D93176782E222D2E003636CB /* DetailViewModelTests.swift in Sources */,
			);
			runOnlyForDeploymentPostprocessing = 0;
		};
/* End PBXSourcesBuildPhase section */

/* Begin PBXTargetDependency section */
		D92C740B2255C24300FCD532 /* PBXTargetDependency */ = {
			isa = PBXTargetDependency;
			name = "PlayaKit (iOS)";
			targetProxy = D92C740A2255C24300FCD532 /* PBXContainerItemProxy */;
		};
		D980A9111B3F5A6400BE3682 /* PBXTargetDependency */ = {
			isa = PBXTargetDependency;
			target = 63CE2A531987140F00F65B01 /* iBurn */;
			targetProxy = D980A9101B3F5A6400BE3682 /* PBXContainerItemProxy */;
		};
		D9CB2A572117E7EE00A0F2AE /* PBXTargetDependency */ = {
			isa = PBXTargetDependency;
			name = "PlayaGeocoder (iOS)";
			targetProxy = D9CB2A562117E7EE00A0F2AE /* PBXContainerItemProxy */;
		};
/* End PBXTargetDependency section */

/* Begin PBXVariantGroup section */
		63CE2A601987140F00F65B01 /* InfoPlist.strings */ = {
			isa = PBXVariantGroup;
			children = (
				63CE2A611987140F00F65B01 /* en */,
			);
			name = InfoPlist.strings;
			sourceTree = "<group>";
		};
/* End PBXVariantGroup section */

/* Begin XCBuildConfiguration section */
		63CE2A7E1987140F00F65B01 /* Debug */ = {
			isa = XCBuildConfiguration;
			buildSettings = {
				ALWAYS_SEARCH_USER_PATHS = NO;
				ASSETCATALOG_COMPILER_GENERATE_SWIFT_ASSET_SYMBOL_EXTENSIONS = YES;
				CLANG_ANALYZER_LOCALIZABILITY_NONLOCALIZED = YES;
				CLANG_ENABLE_MODULES = YES;
				CLANG_ENABLE_OBJC_ARC = YES;
				CLANG_WARN_BLOCK_CAPTURE_AUTORELEASING = YES;
				CLANG_WARN_BOOL_CONVERSION = YES;
				CLANG_WARN_COMMA = YES;
				CLANG_WARN_CONSTANT_CONVERSION = YES;
				CLANG_WARN_DEPRECATED_OBJC_IMPLEMENTATIONS = YES;
				CLANG_WARN_DIRECT_OBJC_ISA_USAGE = YES_ERROR;
				CLANG_WARN_EMPTY_BODY = YES;
				CLANG_WARN_ENUM_CONVERSION = YES;
				CLANG_WARN_INFINITE_RECURSION = YES;
				CLANG_WARN_INT_CONVERSION = YES;
				CLANG_WARN_NON_LITERAL_NULL_CONVERSION = YES;
				CLANG_WARN_OBJC_IMPLICIT_RETAIN_SELF = YES;
				CLANG_WARN_OBJC_LITERAL_CONVERSION = YES;
				CLANG_WARN_OBJC_ROOT_CLASS = YES_ERROR;
				CLANG_WARN_QUOTED_INCLUDE_IN_FRAMEWORK_HEADER = YES;
				CLANG_WARN_RANGE_LOOP_ANALYSIS = YES;
				CLANG_WARN_STRICT_PROTOTYPES = YES;
				CLANG_WARN_SUSPICIOUS_MOVE = YES;
				CLANG_WARN_UNREACHABLE_CODE = YES;
				CLANG_WARN__DUPLICATE_METHOD_MATCH = YES;
				"CODE_SIGN_IDENTITY[sdk=iphoneos*]" = "iPhone Developer";
				COPY_PHASE_STRIP = NO;
				ENABLE_STRICT_OBJC_MSGSEND = YES;
				ENABLE_TESTABILITY = YES;
				ENABLE_USER_SCRIPT_SANDBOXING = YES;
				GCC_DYNAMIC_NO_PIC = NO;
				GCC_FAST_MATH = NO;
				GCC_NO_COMMON_BLOCKS = YES;
				GCC_OPTIMIZATION_LEVEL = 0;
				GCC_PREPROCESSOR_DEFINITIONS = (
					"DEBUG=1",
					"$(inherited)",
				);
				GCC_SYMBOLS_PRIVATE_EXTERN = NO;
				GCC_UNROLL_LOOPS = NO;
				GCC_WARN_64_TO_32_BIT_CONVERSION = YES;
				GCC_WARN_ABOUT_RETURN_TYPE = YES_ERROR;
				GCC_WARN_UNDECLARED_SELECTOR = YES;
				GCC_WARN_UNINITIALIZED_AUTOS = YES_AGGRESSIVE;
				GCC_WARN_UNUSED_FUNCTION = YES;
				GCC_WARN_UNUSED_VARIABLE = YES;
				IPHONEOS_DEPLOYMENT_TARGET = 16.6;
				LLVM_LTO = NO;
				ONLY_ACTIVE_ARCH = YES;
				SDKROOT = iphoneos;
				SWIFT_VERSION = 5.0;
				TARGETED_DEVICE_FAMILY = "1,2";
			};
			name = Debug;
		};
		63CE2A7F1987140F00F65B01 /* Release */ = {
			isa = XCBuildConfiguration;
			buildSettings = {
				ALWAYS_SEARCH_USER_PATHS = NO;
				ASSETCATALOG_COMPILER_GENERATE_SWIFT_ASSET_SYMBOL_EXTENSIONS = YES;
				CLANG_ANALYZER_LOCALIZABILITY_NONLOCALIZED = YES;
				CLANG_ENABLE_MODULES = YES;
				CLANG_ENABLE_OBJC_ARC = YES;
				CLANG_WARN_BLOCK_CAPTURE_AUTORELEASING = YES;
				CLANG_WARN_BOOL_CONVERSION = YES;
				CLANG_WARN_COMMA = YES;
				CLANG_WARN_CONSTANT_CONVERSION = YES;
				CLANG_WARN_DEPRECATED_OBJC_IMPLEMENTATIONS = YES;
				CLANG_WARN_DIRECT_OBJC_ISA_USAGE = YES_ERROR;
				CLANG_WARN_EMPTY_BODY = YES;
				CLANG_WARN_ENUM_CONVERSION = YES;
				CLANG_WARN_INFINITE_RECURSION = YES;
				CLANG_WARN_INT_CONVERSION = YES;
				CLANG_WARN_NON_LITERAL_NULL_CONVERSION = YES;
				CLANG_WARN_OBJC_IMPLICIT_RETAIN_SELF = YES;
				CLANG_WARN_OBJC_LITERAL_CONVERSION = YES;
				CLANG_WARN_OBJC_ROOT_CLASS = YES_ERROR;
				CLANG_WARN_QUOTED_INCLUDE_IN_FRAMEWORK_HEADER = YES;
				CLANG_WARN_RANGE_LOOP_ANALYSIS = YES;
				CLANG_WARN_STRICT_PROTOTYPES = YES;
				CLANG_WARN_SUSPICIOUS_MOVE = YES;
				CLANG_WARN_UNREACHABLE_CODE = YES;
				CLANG_WARN__DUPLICATE_METHOD_MATCH = YES;
				"CODE_SIGN_IDENTITY[sdk=iphoneos*]" = "iPhone Developer";
				COPY_PHASE_STRIP = YES;
				ENABLE_NS_ASSERTIONS = NO;
				ENABLE_STRICT_OBJC_MSGSEND = YES;
				ENABLE_USER_SCRIPT_SANDBOXING = YES;
				GCC_FAST_MATH = YES;
				GCC_NO_COMMON_BLOCKS = YES;
				GCC_OPTIMIZATION_LEVEL = fast;
				GCC_UNROLL_LOOPS = YES;
				GCC_WARN_64_TO_32_BIT_CONVERSION = YES;
				GCC_WARN_ABOUT_RETURN_TYPE = YES_ERROR;
				GCC_WARN_UNDECLARED_SELECTOR = YES;
				GCC_WARN_UNINITIALIZED_AUTOS = YES_AGGRESSIVE;
				GCC_WARN_UNUSED_FUNCTION = YES;
				GCC_WARN_UNUSED_VARIABLE = YES;
				IPHONEOS_DEPLOYMENT_TARGET = 16.6;
				LLVM_LTO = YES;
				SDKROOT = iphoneos;
				SWIFT_COMPILATION_MODE = wholemodule;
				SWIFT_OPTIMIZATION_LEVEL = "-O";
				SWIFT_VERSION = 5.0;
				TARGETED_DEVICE_FAMILY = "1,2";
				VALIDATE_PRODUCT = YES;
			};
			name = Release;
		};
		63CE2A811987140F00F65B01 /* Debug */ = {
			isa = XCBuildConfiguration;
			baseConfigurationReference = 72C9428E44C5A2270503CAD5 /* Pods-iBurn.debug.xcconfig */;
			buildSettings = {
				ASSETCATALOG_COMPILER_APPICON_NAME = AppIcon;
				CLANG_ENABLE_MODULES = YES;
				CODE_SIGN_ENTITLEMENTS = iBurn/iBurn.entitlements;
				CODE_SIGN_IDENTITY = "iPhone Developer";
				"CODE_SIGN_IDENTITY[sdk=iphoneos*]" = "iPhone Developer";
				CURRENT_PROJECT_VERSION = 97;
				DEVELOPMENT_TEAM = 4T8JLQR6GR;
				ENABLE_USER_SCRIPT_SANDBOXING = NO;
				GCC_PRECOMPILE_PREFIX_HEADER = YES;
				GCC_PREFIX_HEADER = "iBurn/iBurn-Prefix.pch";
				INFOPLIST_FILE = "iBurn/iBurn-Info.plist";
				INFOPLIST_KEY_CFBundleDisplayName = iBurn;
				INFOPLIST_KEY_LSApplicationCategoryType = "public.app-category.navigation";
				INFOPLIST_PREFIX_HEADER = iBurn/InfoPlistSecrets.h;
				INFOPLIST_PREPROCESS = YES;
				LD_RUNPATH_SEARCH_PATHS = (
					"$(inherited)",
					"@executable_path/Frameworks",
				);
				LIBRARY_SEARCH_PATHS = "$(inherited)";
				MARKETING_VERSION = 2025.1;
				OTHER_SWIFT_FLAGS = "$(inherited) \"-D\" \"COCOAPODS\" -D DEBUG";
				PRODUCT_BUNDLE_IDENTIFIER = "com.trailbehind.${PRODUCT_NAME:rfc1034identifier}2010";
				PRODUCT_NAME = "$(TARGET_NAME)";
				PROVISIONING_PROFILE = "";
				PROVISIONING_PROFILE_SPECIFIER = "";
				SWIFT_OBJC_BRIDGING_HEADER = "iBurn/iBurn-Bridging-Header.h";
				SWIFT_OPTIMIZATION_LEVEL = "-Onone";
				SWIFT_VERSION = 5.0;
				WRAPPER_EXTENSION = app;
			};
			name = Debug;
		};
		63CE2A821987140F00F65B01 /* Release */ = {
			isa = XCBuildConfiguration;
			baseConfigurationReference = 66E9BFB50AD9DF8FA46742CE /* Pods-iBurn.release.xcconfig */;
			buildSettings = {
				ASSETCATALOG_COMPILER_APPICON_NAME = AppIcon;
				CLANG_ENABLE_MODULES = YES;
				CODE_SIGN_ENTITLEMENTS = iBurn/iBurn.entitlements;
				CODE_SIGN_IDENTITY = "iPhone Developer";
				"CODE_SIGN_IDENTITY[sdk=iphoneos*]" = "iPhone Developer";
				CURRENT_PROJECT_VERSION = 97;
				DEVELOPMENT_TEAM = 4T8JLQR6GR;
				ENABLE_USER_SCRIPT_SANDBOXING = NO;
				GCC_PRECOMPILE_PREFIX_HEADER = YES;
				GCC_PREFIX_HEADER = "iBurn/iBurn-Prefix.pch";
				INFOPLIST_FILE = "iBurn/iBurn-Info.plist";
				INFOPLIST_KEY_CFBundleDisplayName = iBurn;
				INFOPLIST_KEY_LSApplicationCategoryType = "public.app-category.navigation";
				INFOPLIST_PREFIX_HEADER = iBurn/InfoPlistSecrets.h;
				INFOPLIST_PREPROCESS = YES;
				LD_RUNPATH_SEARCH_PATHS = (
					"$(inherited)",
					"@executable_path/Frameworks",
				);
				LIBRARY_SEARCH_PATHS = "$(inherited)";
				MARKETING_VERSION = 2025.1;
				PRODUCT_BUNDLE_IDENTIFIER = "com.trailbehind.${PRODUCT_NAME:rfc1034identifier}2010";
				PRODUCT_NAME = "$(TARGET_NAME)";
				PROVISIONING_PROFILE = "";
				PROVISIONING_PROFILE_SPECIFIER = "";
				SWIFT_OBJC_BRIDGING_HEADER = "iBurn/iBurn-Bridging-Header.h";
				SWIFT_VERSION = 5.0;
				WRAPPER_EXTENSION = app;
			};
			name = Release;
		};
		D960F2621F74E65A00144290 /* Debug */ = {
			isa = XCBuildConfiguration;
			baseConfigurationReference = 01DEA205AEAE09E296121F4B /* Pods-PlayaKitTests.debug.xcconfig */;
			buildSettings = {
				CLANG_ANALYZER_NONNULL = YES;
				CLANG_ANALYZER_NUMBER_OBJECT_CONVERSION = YES_AGGRESSIVE;
				CLANG_CXX_LANGUAGE_STANDARD = "gnu++14";
				CLANG_CXX_LIBRARY = "libc++";
				CLANG_WARN_DOCUMENTATION_COMMENTS = YES;
				CLANG_WARN_UNGUARDED_AVAILABILITY = YES_AGGRESSIVE;
				CODE_SIGN_IDENTITY = "iPhone Developer";
				CODE_SIGN_STYLE = Automatic;
				DEVELOPMENT_TEAM = 4T8JLQR6GR;
				ENABLE_USER_SCRIPT_SANDBOXING = NO;
				GCC_C_LANGUAGE_STANDARD = gnu11;
				INFOPLIST_FILE = PlayaKitTests/Info.plist;
				LD_RUNPATH_SEARCH_PATHS = (
					"$(inherited)",
					"@executable_path/Frameworks",
					"@loader_path/Frameworks",
				);
				MTL_ENABLE_DEBUG_INFO = YES;
				PRODUCT_BUNDLE_IDENTIFIER = com.iburnapp.PlayaKitTests;
				PRODUCT_NAME = "$(TARGET_NAME)";
				SWIFT_ACTIVE_COMPILATION_CONDITIONS = DEBUG;
				SWIFT_OPTIMIZATION_LEVEL = "-Onone";
				SWIFT_VERSION = 5.0;
			};
			name = Debug;
		};
		D960F2631F74E65A00144290 /* Release */ = {
			isa = XCBuildConfiguration;
			baseConfigurationReference = DA3C557EE89E55C49BA20199 /* Pods-PlayaKitTests.release.xcconfig */;
			buildSettings = {
				CLANG_ANALYZER_NONNULL = YES;
				CLANG_ANALYZER_NUMBER_OBJECT_CONVERSION = YES_AGGRESSIVE;
				CLANG_CXX_LANGUAGE_STANDARD = "gnu++14";
				CLANG_CXX_LIBRARY = "libc++";
				CLANG_WARN_DOCUMENTATION_COMMENTS = YES;
				CLANG_WARN_UNGUARDED_AVAILABILITY = YES_AGGRESSIVE;
				CODE_SIGN_IDENTITY = "iPhone Developer";
				CODE_SIGN_STYLE = Automatic;
				COPY_PHASE_STRIP = NO;
				DEVELOPMENT_TEAM = 4T8JLQR6GR;
				ENABLE_USER_SCRIPT_SANDBOXING = NO;
				GCC_C_LANGUAGE_STANDARD = gnu11;
				INFOPLIST_FILE = PlayaKitTests/Info.plist;
				LD_RUNPATH_SEARCH_PATHS = (
					"$(inherited)",
					"@executable_path/Frameworks",
					"@loader_path/Frameworks",
				);
				MTL_ENABLE_DEBUG_INFO = NO;
				PRODUCT_BUNDLE_IDENTIFIER = com.iburnapp.PlayaKitTests;
				PRODUCT_NAME = "$(TARGET_NAME)";
				SWIFT_VERSION = 5.0;
			};
			name = Release;
		};
		D980A9121B3F5A6400BE3682 /* Debug */ = {
			isa = XCBuildConfiguration;
			baseConfigurationReference = 30AC515B99ACAD08BBB05D7B /* Pods-iBurn-iBurnTests.debug.xcconfig */;
			buildSettings = {
				BUNDLE_LOADER = "$(TEST_HOST)";
				CLANG_ENABLE_MODULES = YES;
				CLANG_WARN_UNREACHABLE_CODE = YES;
				ENABLE_STRICT_OBJC_MSGSEND = YES;
				ENABLE_USER_SCRIPT_SANDBOXING = NO;
				GCC_C_LANGUAGE_STANDARD = gnu99;
				GCC_NO_COMMON_BLOCKS = YES;
				INFOPLIST_FILE = iBurnTests/Info.plist;
				LD_RUNPATH_SEARCH_PATHS = (
					"$(inherited)",
					"@executable_path/Frameworks",
					"@loader_path/Frameworks",
				);
				MTL_ENABLE_DEBUG_INFO = YES;
				PRODUCT_BUNDLE_IDENTIFIER = "com.iburnapp.$(PRODUCT_NAME:rfc1034identifier)";
				PRODUCT_NAME = "$(TARGET_NAME)";
				SWIFT_OBJC_BRIDGING_HEADER = "iBurnTests/iBurnTests-Bridging-Header.h";
				SWIFT_OPTIMIZATION_LEVEL = "-Onone";
				SWIFT_VERSION = 5.0;
				TEST_HOST = "$(BUILT_PRODUCTS_DIR)/iBurn.app/iBurn";
			};
			name = Debug;
		};
		D980A9131B3F5A6400BE3682 /* Release */ = {
			isa = XCBuildConfiguration;
			baseConfigurationReference = 73F56B0C2D800E3EC87731BD /* Pods-iBurn-iBurnTests.release.xcconfig */;
			buildSettings = {
				BUNDLE_LOADER = "$(TEST_HOST)";
				CLANG_ENABLE_MODULES = YES;
				CLANG_WARN_UNREACHABLE_CODE = YES;
				COPY_PHASE_STRIP = NO;
				ENABLE_STRICT_OBJC_MSGSEND = YES;
				ENABLE_USER_SCRIPT_SANDBOXING = NO;
				GCC_C_LANGUAGE_STANDARD = gnu99;
				GCC_NO_COMMON_BLOCKS = YES;
				INFOPLIST_FILE = iBurnTests/Info.plist;
				LD_RUNPATH_SEARCH_PATHS = (
					"$(inherited)",
					"@executable_path/Frameworks",
					"@loader_path/Frameworks",
				);
				MTL_ENABLE_DEBUG_INFO = NO;
				PRODUCT_BUNDLE_IDENTIFIER = "com.iburnapp.$(PRODUCT_NAME:rfc1034identifier)";
				PRODUCT_NAME = "$(TARGET_NAME)";
				SWIFT_OBJC_BRIDGING_HEADER = "iBurnTests/iBurnTests-Bridging-Header.h";
				SWIFT_VERSION = 5.0;
				TEST_HOST = "$(BUILT_PRODUCTS_DIR)/iBurn.app/iBurn";
			};
			name = Release;
		};
/* End XCBuildConfiguration section */

/* Begin XCConfigurationList section */
		63CE2A4F1987140F00F65B01 /* Build configuration list for PBXProject "iBurn" */ = {
			isa = XCConfigurationList;
			buildConfigurations = (
				63CE2A7E1987140F00F65B01 /* Debug */,
				63CE2A7F1987140F00F65B01 /* Release */,
			);
			defaultConfigurationIsVisible = 0;
			defaultConfigurationName = Release;
		};
		63CE2A801987140F00F65B01 /* Build configuration list for PBXNativeTarget "iBurn" */ = {
			isa = XCConfigurationList;
			buildConfigurations = (
				63CE2A811987140F00F65B01 /* Debug */,
				63CE2A821987140F00F65B01 /* Release */,
			);
			defaultConfigurationIsVisible = 0;
			defaultConfigurationName = Release;
		};
		D960F2611F74E65A00144290 /* Build configuration list for PBXNativeTarget "PlayaKitTests" */ = {
			isa = XCConfigurationList;
			buildConfigurations = (
				D960F2621F74E65A00144290 /* Debug */,
				D960F2631F74E65A00144290 /* Release */,
			);
			defaultConfigurationIsVisible = 0;
			defaultConfigurationName = Release;
		};
		D980A9141B3F5A6400BE3682 /* Build configuration list for PBXNativeTarget "iBurnTests" */ = {
			isa = XCConfigurationList;
			buildConfigurations = (
				D980A9121B3F5A6400BE3682 /* Debug */,
				D980A9131B3F5A6400BE3682 /* Release */,
			);
			defaultConfigurationIsVisible = 0;
			defaultConfigurationName = Release;
		};
/* End XCConfigurationList section */

/* Begin XCLocalSwiftPackageReference section */
		D902563F2E1F3FE00058AEF8 /* XCLocalSwiftPackageReference "Packages/PlayaDB" */ = {
			isa = XCLocalSwiftPackageReference;
			relativePath = Packages/PlayaDB;
		};
		D99D57E82E1CE8CF00D5A3DE /* XCLocalSwiftPackageReference "Submodules/iBurn-Data" */ = {
			isa = XCLocalSwiftPackageReference;
			relativePath = "Submodules/iBurn-Data";
		};
		D99D57EF2E1CE93B00D5A3DE /* XCLocalSwiftPackageReference "Packages/PlayaAPI" */ = {
			isa = XCLocalSwiftPackageReference;
			relativePath = Packages/PlayaAPI;
		};
/* End XCLocalSwiftPackageReference section */

/* Begin XCRemoteSwiftPackageReference section */
		D90256492E1F41060058AEF8 /* XCRemoteSwiftPackageReference "GRDB.swift" */ = {
			isa = XCRemoteSwiftPackageReference;
			repositoryURL = "https://github.com/groue/GRDB.swift.git";
			requirement = {
				kind = upToNextMajorVersion;
				minimumVersion = 7.6.1;
			};
		};
		D9592D502858560B00C90542 /* XCRemoteSwiftPackageReference "maplibre-gl-native-distribution" */ = {
			isa = XCRemoteSwiftPackageReference;
			repositoryURL = "https://github.com/maplibre/maplibre-gl-native-distribution";
			requirement = {
				kind = upToNextMajorVersion;
				minimumVersion = 6.0.0;
			};
		};
		D966561228A9970B002FA471 /* XCRemoteSwiftPackageReference "firebase-ios-sdk" */ = {
			isa = XCRemoteSwiftPackageReference;
			repositoryURL = "https://github.com/firebase/firebase-ios-sdk";
			requirement = {
				kind = upToNextMajorVersion;
				minimumVersion = 12.0.0;
			};
		};
		D966562728A9B86E002FA471 /* XCRemoteSwiftPackageReference "Zip" */ = {
			isa = XCRemoteSwiftPackageReference;
			repositoryURL = "https://github.com/marmelroy/Zip.git";
			requirement = {
				kind = upToNextMajorVersion;
				minimumVersion = 2.0.0;
			};
		};
		D9915F572A76C35E0015C87D /* XCRemoteSwiftPackageReference "Siren" */ = {
			isa = XCRemoteSwiftPackageReference;
			repositoryURL = "https://github.com/ArtSabintsev/Siren.git";
			requirement = {
				kind = upToNextMajorVersion;
				minimumVersion = 6.0.0;
			};
		};
/* End XCRemoteSwiftPackageReference section */

/* Begin XCSwiftPackageProductDependency section */
		D90256402E1F3FE00058AEF8 /* PlayaDB */ = {
			isa = XCSwiftPackageProductDependency;
			productName = PlayaDB;
		};
		D902564A2E1F41060058AEF8 /* GRDB */ = {
			isa = XCSwiftPackageProductDependency;
			package = D90256492E1F41060058AEF8 /* XCRemoteSwiftPackageReference "GRDB.swift" */;
			productName = GRDB;
		};
		D91879A32BC1058E0099EFAA /* MapLibre */ = {
			isa = XCSwiftPackageProductDependency;
			package = D9592D502858560B00C90542 /* XCRemoteSwiftPackageReference "maplibre-gl-native-distribution" */;
			productName = MapLibre;
		};
		D93440322E3E756F00199902 /* FirebaseCore */ = {
			isa = XCSwiftPackageProductDependency;
			package = D966561228A9970B002FA471 /* XCRemoteSwiftPackageReference "firebase-ios-sdk" */;
			productName = FirebaseCore;
		};
		D966561528A9970B002FA471 /* FirebaseCrashlytics */ = {
			isa = XCSwiftPackageProductDependency;
			package = D966561228A9970B002FA471 /* XCRemoteSwiftPackageReference "firebase-ios-sdk" */;
			productName = FirebaseCrashlytics;
		};
		D966562828A9B86E002FA471 /* Zip */ = {
			isa = XCSwiftPackageProductDependency;
			package = D966562728A9B86E002FA471 /* XCRemoteSwiftPackageReference "Zip" */;
			productName = Zip;
		};
		D9915F582A76C35E0015C87D /* Siren */ = {
			isa = XCSwiftPackageProductDependency;
			package = D9915F572A76C35E0015C87D /* XCRemoteSwiftPackageReference "Siren" */;
			productName = Siren;
		};
		D99D57E92E1CE8CF00D5A3DE /* iBurn2025APIData */ = {
			isa = XCSwiftPackageProductDependency;
			productName = iBurn2025APIData;
		};
		D99D57EB2E1CE8CF00D5A3DE /* iBurn2025Map */ = {
			isa = XCSwiftPackageProductDependency;
			productName = iBurn2025Map;
		};
		D99D57ED2E1CE8CF00D5A3DE /* iBurn2025MediaFiles */ = {
			isa = XCSwiftPackageProductDependency;
			productName = iBurn2025MediaFiles;
		};
		D99D57F02E1CE93B00D5A3DE /* PlayaAPI */ = {
			isa = XCSwiftPackageProductDependency;
			productName = PlayaAPI;
		};
/* End XCSwiftPackageProductDependency section */
	};
	rootObject = 63CE2A4C1987140F00F65B01 /* Project object */;
}<|MERGE_RESOLUTION|>--- conflicted
+++ resolved
@@ -739,12 +739,9 @@
 				D9C1523B2E49371300AE9625 /* BRCArtObject+Emoji.swift */,
 				D9C1523C2E49371300AE9625 /* BRCCampObject+Emoji.swift */,
 				D9C151E92E47ABA900AE9625 /* FavoritesFilterView.swift */,
-<<<<<<< HEAD
 				D9ART0012E47ABA900AE9625 /* ArtListViewController.swift */,
 				D9ART0022E47ABA900AE9626 /* ArtFilterView.swift */,
-=======
 				D9C151EB2E49337400AE9625 /* EmojiImageRenderer.swift */,
->>>>>>> be820fe5
 				D919339E2E45DEB4006EA630 /* OpenInSafariActivity.swift */,
 				D919339A2E45CF2F006EA630 /* BRCDeepLinkRouter.swift */,
 				D919339B2E45CF2F006EA630 /* ShareQRCodeView.swift */,
