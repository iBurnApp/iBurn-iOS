// !$*UTF8*$!
{
	archiveVersion = 1;
	classes = {
	};
	objectVersion = 46;
	objects = {

/* Begin PBXBuildFile section */
		1D60589F0D05DD5A006BFB54 /* Foundation.framework in Frameworks */ = {isa = PBXBuildFile; fileRef = 1D30AB110D05D00D00671497 /* Foundation.framework */; };
		1DF5F4E00D08C38300B7A737 /* UIKit.framework in Frameworks */ = {isa = PBXBuildFile; fileRef = 1DF5F4DF0D08C38300B7A737 /* UIKit.framework */; };
		288765FD0DF74451002DB57D /* CoreGraphics.framework in Frameworks */ = {isa = PBXBuildFile; fileRef = 288765FC0DF74451002DB57D /* CoreGraphics.framework */; };
		4236EF7D17ADD21600EEA611 /* BurnRMAnnotation.m in Sources */ = {isa = PBXBuildFile; fileRef = 4236EF7C17ADD21600EEA611 /* BurnRMAnnotation.m */; };
		4236EF8217ADE86D00EEA611 /* blue-arrow.png in Resources */ = {isa = PBXBuildFile; fileRef = 4236EF7E17ADE86C00EEA611 /* blue-arrow.png */; };
		4236EF8317ADE86D00EEA611 /* blue-arrow@2x.png in Resources */ = {isa = PBXBuildFile; fileRef = 4236EF7F17ADE86C00EEA611 /* blue-arrow@2x.png */; };
		4236EF8417ADE86D00EEA611 /* course-up-arrow.png in Resources */ = {isa = PBXBuildFile; fileRef = 4236EF8017ADE86D00EEA611 /* course-up-arrow.png */; };
		4236EF8517ADE86D00EEA611 /* course-up-arrow@2x.png in Resources */ = {isa = PBXBuildFile; fileRef = 4236EF8117ADE86D00EEA611 /* course-up-arrow@2x.png */; };
		42F52FED17ADC465004BF8B6 /* iburn.mbtiles in Resources */ = {isa = PBXBuildFile; fileRef = 42F52FEC17ADC465004BF8B6 /* iburn.mbtiles */; };
		4933574517AD9C0E0014C2C2 /* ArtInstall.m in Sources */ = {isa = PBXBuildFile; fileRef = 49334CE817AD9C060014C2C2 /* ArtInstall.m */; };
		4933574917AD9C0E0014C2C2 /* Event.m in Sources */ = {isa = PBXBuildFile; fileRef = 49334CF217AD9C060014C2C2 /* Event.m */; };
		4933574A17AD9C0E0014C2C2 /* Favorite.m in Sources */ = {isa = PBXBuildFile; fileRef = 49334CF417AD9C060014C2C2 /* Favorite.m */; };
		4933574B17AD9C0E0014C2C2 /* ThemeCamp.m in Sources */ = {isa = PBXBuildFile; fileRef = 49334CF617AD9C060014C2C2 /* ThemeCamp.m */; };
		4933574C17AD9C0E0014C2C2 /* iBurnAppDelegate.m in Sources */ = {isa = PBXBuildFile; fileRef = 49334CF817AD9C060014C2C2 /* iBurnAppDelegate.m */; };
		4933574D17AD9C0E0014C2C2 /* main.m in Sources */ = {isa = PBXBuildFile; fileRef = 49334CF917AD9C060014C2C2 /* main.m */; };
		4933574E17AD9C0E0014C2C2 /* MyCLController.m in Sources */ = {isa = PBXBuildFile; fileRef = 49334CFB17AD9C060014C2C2 /* MyCLController.m */; };
		4933574F17AD9C0E0014C2C2 /* RotatingTabBarController.m in Sources */ = {isa = PBXBuildFile; fileRef = 49334CFD17AD9C060014C2C2 /* RotatingTabBarController.m */; };
		4933575017AD9C0E0014C2C2 /* SimpleDiskCache.m in Sources */ = {isa = PBXBuildFile; fileRef = 49334CFF17AD9C060014C2C2 /* SimpleDiskCache.m */; };
		4933575117AD9C0E0014C2C2 /* ArtInfoViewController.m in Sources */ = {isa = PBXBuildFile; fileRef = 49334D0217AD9C060014C2C2 /* ArtInfoViewController.m */; };
		4933575217AD9C0E0014C2C2 /* ArtNodeController.m in Sources */ = {isa = PBXBuildFile; fileRef = 49334D0417AD9C060014C2C2 /* ArtNodeController.m */; };
		4933575317AD9C0E0014C2C2 /* ArtTableViewController.m in Sources */ = {isa = PBXBuildFile; fileRef = 49334D0617AD9C060014C2C2 /* ArtTableViewController.m */; };
		4933575617AD9C0E0014C2C2 /* CampInfoViewController.m in Sources */ = {isa = PBXBuildFile; fileRef = 49334D0C17AD9C060014C2C2 /* CampInfoViewController.m */; };
		4933575717AD9C0E0014C2C2 /* CampNodeController.m in Sources */ = {isa = PBXBuildFile; fileRef = 49334D0E17AD9C060014C2C2 /* CampNodeController.m */; };
		4933575817AD9C0E0014C2C2 /* CampTableViewController.m in Sources */ = {isa = PBXBuildFile; fileRef = 49334D1017AD9C060014C2C2 /* CampTableViewController.m */; };
		4933575917AD9C0E0014C2C2 /* ContactInfoScreen.m in Sources */ = {isa = PBXBuildFile; fileRef = 49334D1217AD9C060014C2C2 /* ContactInfoScreen.m */; };
		4933575A17AD9C0E0014C2C2 /* CreditsViewController.m in Sources */ = {isa = PBXBuildFile; fileRef = 49334D1417AD9C060014C2C2 /* CreditsViewController.m */; };
		4933575B17AD9C0E0014C2C2 /* DetailTableCell.m in Sources */ = {isa = PBXBuildFile; fileRef = 49334D1617AD9C060014C2C2 /* DetailTableCell.m */; };
		4933575C17AD9C0E0014C2C2 /* EventDayTable.m in Sources */ = {isa = PBXBuildFile; fileRef = 49334D1817AD9C060014C2C2 /* EventDayTable.m */; };
		4933575D17AD9C0E0014C2C2 /* EventInfoViewController.m in Sources */ = {isa = PBXBuildFile; fileRef = 49334D1A17AD9C060014C2C2 /* EventInfoViewController.m */; };
		4933575E17AD9C0E0014C2C2 /* EventNodeController.m in Sources */ = {isa = PBXBuildFile; fileRef = 49334D1C17AD9C060014C2C2 /* EventNodeController.m */; };
		4933575F17AD9C0E0014C2C2 /* EventTableViewController.m in Sources */ = {isa = PBXBuildFile; fileRef = 49334D1E17AD9C060014C2C2 /* EventTableViewController.m */; };
		4933576017AD9C0E0014C2C2 /* InfoViewController.m in Sources */ = {isa = PBXBuildFile; fileRef = 49334D2017AD9C060014C2C2 /* InfoViewController.m */; };
		4933576117AD9C0E0014C2C2 /* MapViewController.m in Sources */ = {isa = PBXBuildFile; fileRef = 49334D2217AD9C060014C2C2 /* MapViewController.m */; };
		4933576217AD9C0E0014C2C2 /* NodeController.m in Sources */ = {isa = PBXBuildFile; fileRef = 49334D2417AD9C060014C2C2 /* NodeController.m */; };
		4933576317AD9C0E0014C2C2 /* PageViewer.m in Sources */ = {isa = PBXBuildFile; fileRef = 49334D2617AD9C060014C2C2 /* PageViewer.m */; };
		4933576517AD9C0E0014C2C2 /* UnlockViewController.m in Sources */ = {isa = PBXBuildFile; fileRef = 49334D2917AD9C060014C2C2 /* UnlockViewController.m */; };
		4933576617AD9C0E0014C2C2 /* XMLTableViewController.m in Sources */ = {isa = PBXBuildFile; fileRef = 49334D2B17AD9C060014C2C2 /* XMLTableViewController.m */; };
		4933576717AD9C0E0014C2C2 /* util.m in Sources */ = {isa = PBXBuildFile; fileRef = 49334D2D17AD9C060014C2C2 /* util.m */; };
		4933576817AD9C0E0014C2C2 /* CDataScanner.m in Sources */ = {isa = PBXBuildFile; fileRef = 49334D3117AD9C060014C2C2 /* CDataScanner.m */; };
		4933576917AD9C0E0014C2C2 /* CDataScanner_Extensions.m in Sources */ = {isa = PBXBuildFile; fileRef = 49334D3317AD9C060014C2C2 /* CDataScanner_Extensions.m */; };
		4933576A17AD9C0E0014C2C2 /* CJSONDeserializer.m in Sources */ = {isa = PBXBuildFile; fileRef = 49334D3517AD9C060014C2C2 /* CJSONDeserializer.m */; };
		4933576B17AD9C0E0014C2C2 /* CJSONScanner.m in Sources */ = {isa = PBXBuildFile; fileRef = 49334D3717AD9C060014C2C2 /* CJSONScanner.m */; };
		4933576C17AD9C0E0014C2C2 /* CJSONSerializer.m in Sources */ = {isa = PBXBuildFile; fileRef = 49334D3917AD9C060014C2C2 /* CJSONSerializer.m */; };
		4933576D17AD9C0E0014C2C2 /* NSCharacterSet_Extensions.m in Sources */ = {isa = PBXBuildFile; fileRef = 49334D3B17AD9C060014C2C2 /* NSCharacterSet_Extensions.m */; };
		4933576E17AD9C0E0014C2C2 /* NSDate-Utilities.m in Sources */ = {isa = PBXBuildFile; fileRef = 49334D3D17AD9C060014C2C2 /* NSDate-Utilities.m */; };
		4933576F17AD9C0E0014C2C2 /* credits.json in Resources */ = {isa = PBXBuildFile; fileRef = 49334D4017AD9C060014C2C2 /* credits.json */; };
		4933577017AD9C0E0014C2C2 /* date_strings.json in Resources */ = {isa = PBXBuildFile; fileRef = 49334D4117AD9C060014C2C2 /* date_strings.json */; };
		4933577117AD9C0E0014C2C2 /* day_array.json in Resources */ = {isa = PBXBuildFile; fileRef = 49334D4217AD9C060014C2C2 /* day_array.json */; };
		4933577217AD9C0E0014C2C2 /* iBurn.sqlite in Resources */ = {isa = PBXBuildFile; fileRef = 49334D4317AD9C060014C2C2 /* iBurn.sqlite */; };
		4933577317AD9C0E0014C2C2 /* iBurn.xcdatamodel in Sources */ = {isa = PBXBuildFile; fileRef = 49334D4417AD9C060014C2C2 /* iBurn.xcdatamodel */; };
		493360E717AD9C0E0014C2C2 /* tiles-2012.json in Resources */ = {isa = PBXBuildFile; fileRef = 4933571A17AD9C0D0014C2C2 /* tiles-2012.json */; };
		493360E817AD9C0E0014C2C2 /* Default-568h@2x.png in Resources */ = {isa = PBXBuildFile; fileRef = 4933571E17AD9C0E0014C2C2 /* Default-568h@2x.png */; };
		493360E917AD9C0E0014C2C2 /* Default.png in Resources */ = {isa = PBXBuildFile; fileRef = 4933571F17AD9C0E0014C2C2 /* Default.png */; };
		493360EA17AD9C0E0014C2C2 /* Default@2x.png in Resources */ = {isa = PBXBuildFile; fileRef = 4933572017AD9C0E0014C2C2 /* Default@2x.png */; };
		493360EB17AD9C0E0014C2C2 /* iBurn-29.png in Resources */ = {isa = PBXBuildFile; fileRef = 4933572117AD9C0E0014C2C2 /* iBurn-29.png */; };
		493360EC17AD9C0E0014C2C2 /* iBurn-29@2x.png in Resources */ = {isa = PBXBuildFile; fileRef = 4933572217AD9C0E0014C2C2 /* iBurn-29@2x.png */; };
		493360ED17AD9C0E0014C2C2 /* iBurn-57.png in Resources */ = {isa = PBXBuildFile; fileRef = 4933572317AD9C0E0014C2C2 /* iBurn-57.png */; };
		493360EE17AD9C0E0014C2C2 /* iBurn-57@2x.png in Resources */ = {isa = PBXBuildFile; fileRef = 4933572417AD9C0E0014C2C2 /* iBurn-57@2x.png */; };
		493360EF17AD9C0E0014C2C2 /* iBurn-72.png in Resources */ = {isa = PBXBuildFile; fileRef = 4933572517AD9C0E0014C2C2 /* iBurn-72.png */; };
		493360F017AD9C0E0014C2C2 /* iBurn-small.png in Resources */ = {isa = PBXBuildFile; fileRef = 4933572617AD9C0E0014C2C2 /* iBurn-small.png */; };
		493360F117AD9C0E0014C2C2 /* iPadImage-Landscape.png in Resources */ = {isa = PBXBuildFile; fileRef = 4933572717AD9C0E0014C2C2 /* iPadImage-Landscape.png */; };
		493360F217AD9C0E0014C2C2 /* iTunesArtwork in Resources */ = {isa = PBXBuildFile; fileRef = 4933572817AD9C0E0014C2C2 /* iTunesArtwork */; };
		493360F317AD9C0E0014C2C2 /* art2.png in Resources */ = {isa = PBXBuildFile; fileRef = 4933572917AD9C0E0014C2C2 /* art2.png */; };
		493360F417AD9C0E0014C2C2 /* blue-pin-down.png in Resources */ = {isa = PBXBuildFile; fileRef = 4933572A17AD9C0E0014C2C2 /* blue-pin-down.png */; };
		493360F517AD9C0E0014C2C2 /* blue-pin-down@2x.png in Resources */ = {isa = PBXBuildFile; fileRef = 4933572B17AD9C0E0014C2C2 /* blue-pin-down@2x.png */; };
		493360F617AD9C0E0014C2C2 /* BurnerMapLogoSquarish.png in Resources */ = {isa = PBXBuildFile; fileRef = 4933572C17AD9C0E0014C2C2 /* BurnerMapLogoSquarish.png */; };
		493360F717AD9C0E0014C2C2 /* camps.png in Resources */ = {isa = PBXBuildFile; fileRef = 4933572D17AD9C0E0014C2C2 /* camps.png */; };
		493360F817AD9C0E0014C2C2 /* chatsecure-icon.png in Resources */ = {isa = PBXBuildFile; fileRef = 4933572E17AD9C0E0014C2C2 /* chatsecure-icon.png */; };
		493360F917AD9C0E0014C2C2 /* empty_star.png in Resources */ = {isa = PBXBuildFile; fileRef = 4933572F17AD9C0E0014C2C2 /* empty_star.png */; };
		493360FA17AD9C0E0014C2C2 /* events.png in Resources */ = {isa = PBXBuildFile; fileRef = 4933573017AD9C0E0014C2C2 /* events.png */; };
		493360FB17AD9C0E0014C2C2 /* gaia-icon.png in Resources */ = {isa = PBXBuildFile; fileRef = 4933573117AD9C0E0014C2C2 /* gaia-icon.png */; };
		493360FC17AD9C0E0014C2C2 /* green-pin-down.png in Resources */ = {isa = PBXBuildFile; fileRef = 4933573217AD9C0E0014C2C2 /* green-pin-down.png */; };
		493360FD17AD9C0E0014C2C2 /* green-pin-down@2x.png in Resources */ = {isa = PBXBuildFile; fileRef = 4933573317AD9C0E0014C2C2 /* green-pin-down@2x.png */; };
		493360FE17AD9C0E0014C2C2 /* home_nav_button.png in Resources */ = {isa = PBXBuildFile; fileRef = 4933573417AD9C0E0014C2C2 /* home_nav_button.png */; };
		493360FF17AD9C0E0014C2C2 /* locate-icon.png in Resources */ = {isa = PBXBuildFile; fileRef = 4933573517AD9C0E0014C2C2 /* locate-icon.png */; };
		4933610017AD9C0E0014C2C2 /* locate-icon@2x.png in Resources */ = {isa = PBXBuildFile; fileRef = 4933573617AD9C0E0014C2C2 /* locate-icon@2x.png */; };
		4933610117AD9C0E0014C2C2 /* lock-icon.png in Resources */ = {isa = PBXBuildFile; fileRef = 4933573717AD9C0E0014C2C2 /* lock-icon.png */; };
		4933610217AD9C0E0014C2C2 /* map-download-icon.png in Resources */ = {isa = PBXBuildFile; fileRef = 4933573817AD9C0E0014C2C2 /* map-download-icon.png */; };
		4933610317AD9C0E0014C2C2 /* map.png in Resources */ = {isa = PBXBuildFile; fileRef = 4933573917AD9C0E0014C2C2 /* map.png */; };
		4933610417AD9C0E0014C2C2 /* red-pin-down.png in Resources */ = {isa = PBXBuildFile; fileRef = 4933573A17AD9C0E0014C2C2 /* red-pin-down.png */; };
		4933610517AD9C0E0014C2C2 /* red-pin-down@2x.png in Resources */ = {isa = PBXBuildFile; fileRef = 4933573B17AD9C0E0014C2C2 /* red-pin-down@2x.png */; };
		4933610617AD9C0E0014C2C2 /* rod_garrett.jpg in Resources */ = {isa = PBXBuildFile; fileRef = 4933573C17AD9C0E0014C2C2 /* rod_garrett.jpg */; };
		4933610717AD9C0E0014C2C2 /* MainWindow-iPad.xib in Resources */ = {isa = PBXBuildFile; fileRef = 4933573D17AD9C0E0014C2C2 /* MainWindow-iPad.xib */; };
		4933610817AD9C0E0014C2C2 /* MainWindow.xib in Resources */ = {isa = PBXBuildFile; fileRef = 4933573E17AD9C0E0014C2C2 /* MainWindow.xib */; };
		5000C59A17ADD42300AAA481 /* NSManagedObject_util.m in Sources */ = {isa = PBXBuildFile; fileRef = 5000C59917ADD42300AAA481 /* NSManagedObject_util.m */; };
		5002416017ADB7370070BBAB /* art_data_and_locations.json in Resources */ = {isa = PBXBuildFile; fileRef = 5002415D17ADB7370070BBAB /* art_data_and_locations.json */; };
		5002416117ADB7370070BBAB /* camp_data_and_locations_ids.json in Resources */ = {isa = PBXBuildFile; fileRef = 5002415E17ADB7370070BBAB /* camp_data_and_locations_ids.json */; };
		5002416217ADB7370070BBAB /* event_data_and_locations.json in Resources */ = {isa = PBXBuildFile; fileRef = 5002415F17ADB7370070BBAB /* event_data_and_locations.json */; };
		50BF510B12062D4F00555D13 /* MobileCoreServices.framework in Frameworks */ = {isa = PBXBuildFile; fileRef = 50BF510A12062D4F00555D13 /* MobileCoreServices.framework */; };
		50BF511C12062DA800555D13 /* SystemConfiguration.framework in Frameworks */ = {isa = PBXBuildFile; fileRef = 50BF511B12062DA800555D13 /* SystemConfiguration.framework */; };
		50BF511F12062DB100555D13 /* CFNetwork.framework in Frameworks */ = {isa = PBXBuildFile; fileRef = 50BF511E12062DB100555D13 /* CFNetwork.framework */; };
		57101DD00F283EC500812A41 /* Security.framework in Frameworks */ = {isa = PBXBuildFile; fileRef = 57101DCF0F283EC500812A41 /* Security.framework */; };
		5744842F0F1AF1AE00C67794 /* QuartzCore.framework in Frameworks */ = {isa = PBXBuildFile; fileRef = 5744842E0F1AF1AE00C67794 /* QuartzCore.framework */; };
		574484310F1AF1AE00C67794 /* libsqlite3.0.dylib in Frameworks */ = {isa = PBXBuildFile; fileRef = 574484300F1AF1AE00C67794 /* libsqlite3.0.dylib */; };
		574484350F1AF1B900C67794 /* CoreLocation.framework in Frameworks */ = {isa = PBXBuildFile; fileRef = 574484340F1AF1B900C67794 /* CoreLocation.framework */; };
		8210724AAA224DE3A1ECC058 /* libPods.a in Frameworks */ = {isa = PBXBuildFile; fileRef = D52500931E0045A685947E6B /* libPods.a */; };
		A0F162EF1402194F004DCF90 /* MessageUI.framework in Frameworks */ = {isa = PBXBuildFile; fileRef = A0F162EE1402194F004DCF90 /* MessageUI.framework */; };
		D9E1E460158FBBAA00319EDD /* libz.dylib in Frameworks */ = {isa = PBXBuildFile; fileRef = D9E1E45F158FBBAA00319EDD /* libz.dylib */; };
		EA02BEFB12065668000D058B /* CoreData.framework in Frameworks */ = {isa = PBXBuildFile; fileRef = EA02BEFA12065668000D058B /* CoreData.framework */; };
/* End PBXBuildFile section */

/* Begin PBXFileReference section */
		1794D3F212054D21BCF52B79 /* Pods.xcconfig */ = {isa = PBXFileReference; includeInIndex = 1; lastKnownFileType = text.xcconfig; name = Pods.xcconfig; path = Pods/Pods.xcconfig; sourceTree = SOURCE_ROOT; };
		1D30AB110D05D00D00671497 /* Foundation.framework */ = {isa = PBXFileReference; lastKnownFileType = wrapper.framework; name = Foundation.framework; path = System/Library/Frameworks/Foundation.framework; sourceTree = SDKROOT; };
		1D6058910D05DD3D006BFB54 /* iBurn.app */ = {isa = PBXFileReference; explicitFileType = wrapper.application; includeInIndex = 0; path = iBurn.app; sourceTree = BUILT_PRODUCTS_DIR; };
		1DF5F4DF0D08C38300B7A737 /* UIKit.framework */ = {isa = PBXFileReference; lastKnownFileType = wrapper.framework; name = UIKit.framework; path = System/Library/Frameworks/UIKit.framework; sourceTree = SDKROOT; };
		288765FC0DF74451002DB57D /* CoreGraphics.framework */ = {isa = PBXFileReference; lastKnownFileType = wrapper.framework; name = CoreGraphics.framework; path = System/Library/Frameworks/CoreGraphics.framework; sourceTree = SDKROOT; };
		4236EF7B17ADD21600EEA611 /* BurnRMAnnotation.h */ = {isa = PBXFileReference; fileEncoding = 4; lastKnownFileType = sourcecode.c.h; path = BurnRMAnnotation.h; sourceTree = "<group>"; };
		4236EF7C17ADD21600EEA611 /* BurnRMAnnotation.m */ = {isa = PBXFileReference; fileEncoding = 4; lastKnownFileType = sourcecode.c.objc; path = BurnRMAnnotation.m; sourceTree = "<group>"; };
		4236EF7E17ADE86C00EEA611 /* blue-arrow.png */ = {isa = PBXFileReference; lastKnownFileType = image.png; path = "blue-arrow.png"; sourceTree = "<group>"; };
		4236EF7F17ADE86C00EEA611 /* blue-arrow@2x.png */ = {isa = PBXFileReference; lastKnownFileType = image.png; path = "blue-arrow@2x.png"; sourceTree = "<group>"; };
		4236EF8017ADE86D00EEA611 /* course-up-arrow.png */ = {isa = PBXFileReference; lastKnownFileType = image.png; path = "course-up-arrow.png"; sourceTree = "<group>"; };
		4236EF8117ADE86D00EEA611 /* course-up-arrow@2x.png */ = {isa = PBXFileReference; lastKnownFileType = image.png; path = "course-up-arrow@2x.png"; sourceTree = "<group>"; };
		42F52FEC17ADC465004BF8B6 /* iburn.mbtiles */ = {isa = PBXFileReference; lastKnownFileType = file; path = iburn.mbtiles; sourceTree = "<group>"; };
		49334CE717AD9C060014C2C2 /* ArtInstall.h */ = {isa = PBXFileReference; fileEncoding = 4; lastKnownFileType = sourcecode.c.h; path = ArtInstall.h; sourceTree = "<group>"; };
		49334CE817AD9C060014C2C2 /* ArtInstall.m */ = {isa = PBXFileReference; fileEncoding = 4; lastKnownFileType = sourcecode.c.objc; path = ArtInstall.m; sourceTree = "<group>"; };
		49334CE917AD9C060014C2C2 /* BurnDataObject.h */ = {isa = PBXFileReference; fileEncoding = 4; lastKnownFileType = sourcecode.c.h; path = BurnDataObject.h; sourceTree = "<group>"; };
		49334CF117AD9C060014C2C2 /* Event.h */ = {isa = PBXFileReference; fileEncoding = 4; lastKnownFileType = sourcecode.c.h; path = Event.h; sourceTree = "<group>"; };
		49334CF217AD9C060014C2C2 /* Event.m */ = {isa = PBXFileReference; fileEncoding = 4; lastKnownFileType = sourcecode.c.objc; path = Event.m; sourceTree = "<group>"; };
		49334CF317AD9C060014C2C2 /* Favorite.h */ = {isa = PBXFileReference; fileEncoding = 4; lastKnownFileType = sourcecode.c.h; path = Favorite.h; sourceTree = "<group>"; };
		49334CF417AD9C060014C2C2 /* Favorite.m */ = {isa = PBXFileReference; fileEncoding = 4; lastKnownFileType = sourcecode.c.objc; path = Favorite.m; sourceTree = "<group>"; };
		49334CF517AD9C060014C2C2 /* ThemeCamp.h */ = {isa = PBXFileReference; fileEncoding = 4; lastKnownFileType = sourcecode.c.h; path = ThemeCamp.h; sourceTree = "<group>"; };
		49334CF617AD9C060014C2C2 /* ThemeCamp.m */ = {isa = PBXFileReference; fileEncoding = 4; lastKnownFileType = sourcecode.c.objc; path = ThemeCamp.m; sourceTree = "<group>"; };
		49334CF717AD9C060014C2C2 /* iBurnAppDelegate.h */ = {isa = PBXFileReference; fileEncoding = 4; lastKnownFileType = sourcecode.c.h; path = iBurnAppDelegate.h; sourceTree = "<group>"; };
		49334CF817AD9C060014C2C2 /* iBurnAppDelegate.m */ = {isa = PBXFileReference; fileEncoding = 4; lastKnownFileType = sourcecode.c.objc; path = iBurnAppDelegate.m; sourceTree = "<group>"; };
		49334CF917AD9C060014C2C2 /* main.m */ = {isa = PBXFileReference; fileEncoding = 4; lastKnownFileType = sourcecode.c.objc; path = main.m; sourceTree = "<group>"; };
		49334CFA17AD9C060014C2C2 /* MyCLController.h */ = {isa = PBXFileReference; fileEncoding = 4; lastKnownFileType = sourcecode.c.h; name = MyCLController.h; path = ../MyCLController.h; sourceTree = "<group>"; };
		49334CFB17AD9C060014C2C2 /* MyCLController.m */ = {isa = PBXFileReference; fileEncoding = 4; lastKnownFileType = sourcecode.c.objc; name = MyCLController.m; path = ../MyCLController.m; sourceTree = "<group>"; };
		49334CFC17AD9C060014C2C2 /* RotatingTabBarController.h */ = {isa = PBXFileReference; fileEncoding = 4; lastKnownFileType = sourcecode.c.h; name = RotatingTabBarController.h; path = ../RotatingTabBarController.h; sourceTree = "<group>"; };
		49334CFD17AD9C060014C2C2 /* RotatingTabBarController.m */ = {isa = PBXFileReference; fileEncoding = 4; lastKnownFileType = sourcecode.c.objc; name = RotatingTabBarController.m; path = ../RotatingTabBarController.m; sourceTree = "<group>"; };
		49334CFE17AD9C060014C2C2 /* SimpleDiskCache.h */ = {isa = PBXFileReference; fileEncoding = 4; lastKnownFileType = sourcecode.c.h; name = SimpleDiskCache.h; path = ../SimpleDiskCache.h; sourceTree = "<group>"; };
		49334CFF17AD9C060014C2C2 /* SimpleDiskCache.m */ = {isa = PBXFileReference; fileEncoding = 4; lastKnownFileType = sourcecode.c.objc; name = SimpleDiskCache.m; path = ../SimpleDiskCache.m; sourceTree = "<group>"; };
		49334D0117AD9C060014C2C2 /* ArtInfoViewController.h */ = {isa = PBXFileReference; fileEncoding = 4; lastKnownFileType = sourcecode.c.h; path = ArtInfoViewController.h; sourceTree = "<group>"; };
		49334D0217AD9C060014C2C2 /* ArtInfoViewController.m */ = {isa = PBXFileReference; fileEncoding = 4; lastKnownFileType = sourcecode.c.objc; path = ArtInfoViewController.m; sourceTree = "<group>"; };
		49334D0317AD9C060014C2C2 /* ArtNodeController.h */ = {isa = PBXFileReference; fileEncoding = 4; lastKnownFileType = sourcecode.c.h; path = ArtNodeController.h; sourceTree = "<group>"; };
		49334D0417AD9C060014C2C2 /* ArtNodeController.m */ = {isa = PBXFileReference; fileEncoding = 4; lastKnownFileType = sourcecode.c.objc; path = ArtNodeController.m; sourceTree = "<group>"; };
		49334D0517AD9C060014C2C2 /* ArtTableViewController.h */ = {isa = PBXFileReference; fileEncoding = 4; lastKnownFileType = sourcecode.c.h; path = ArtTableViewController.h; sourceTree = "<group>"; };
		49334D0617AD9C060014C2C2 /* ArtTableViewController.m */ = {isa = PBXFileReference; fileEncoding = 4; lastKnownFileType = sourcecode.c.objc; path = ArtTableViewController.m; sourceTree = "<group>"; };
		49334D0B17AD9C060014C2C2 /* CampInfoViewController.h */ = {isa = PBXFileReference; fileEncoding = 4; lastKnownFileType = sourcecode.c.h; path = CampInfoViewController.h; sourceTree = "<group>"; };
		49334D0C17AD9C060014C2C2 /* CampInfoViewController.m */ = {isa = PBXFileReference; fileEncoding = 4; lastKnownFileType = sourcecode.c.objc; path = CampInfoViewController.m; sourceTree = "<group>"; };
		49334D0D17AD9C060014C2C2 /* CampNodeController.h */ = {isa = PBXFileReference; fileEncoding = 4; lastKnownFileType = sourcecode.c.h; path = CampNodeController.h; sourceTree = "<group>"; };
		49334D0E17AD9C060014C2C2 /* CampNodeController.m */ = {isa = PBXFileReference; fileEncoding = 4; lastKnownFileType = sourcecode.c.objc; path = CampNodeController.m; sourceTree = "<group>"; };
		49334D0F17AD9C060014C2C2 /* CampTableViewController.h */ = {isa = PBXFileReference; fileEncoding = 4; lastKnownFileType = sourcecode.c.h; path = CampTableViewController.h; sourceTree = "<group>"; };
		49334D1017AD9C060014C2C2 /* CampTableViewController.m */ = {isa = PBXFileReference; fileEncoding = 4; lastKnownFileType = sourcecode.c.objc; path = CampTableViewController.m; sourceTree = "<group>"; };
		49334D1117AD9C060014C2C2 /* ContactInfoScreen.h */ = {isa = PBXFileReference; fileEncoding = 4; lastKnownFileType = sourcecode.c.h; path = ContactInfoScreen.h; sourceTree = "<group>"; };
		49334D1217AD9C060014C2C2 /* ContactInfoScreen.m */ = {isa = PBXFileReference; fileEncoding = 4; lastKnownFileType = sourcecode.c.objc; path = ContactInfoScreen.m; sourceTree = "<group>"; };
		49334D1317AD9C060014C2C2 /* CreditsViewController.h */ = {isa = PBXFileReference; fileEncoding = 4; lastKnownFileType = sourcecode.c.h; path = CreditsViewController.h; sourceTree = "<group>"; };
		49334D1417AD9C060014C2C2 /* CreditsViewController.m */ = {isa = PBXFileReference; fileEncoding = 4; lastKnownFileType = sourcecode.c.objc; path = CreditsViewController.m; sourceTree = "<group>"; };
		49334D1517AD9C060014C2C2 /* DetailTableCell.h */ = {isa = PBXFileReference; fileEncoding = 4; lastKnownFileType = sourcecode.c.h; path = DetailTableCell.h; sourceTree = "<group>"; };
		49334D1617AD9C060014C2C2 /* DetailTableCell.m */ = {isa = PBXFileReference; fileEncoding = 4; lastKnownFileType = sourcecode.c.objc; path = DetailTableCell.m; sourceTree = "<group>"; };
		49334D1717AD9C060014C2C2 /* EventDayTable.h */ = {isa = PBXFileReference; fileEncoding = 4; lastKnownFileType = sourcecode.c.h; path = EventDayTable.h; sourceTree = "<group>"; };
		49334D1817AD9C060014C2C2 /* EventDayTable.m */ = {isa = PBXFileReference; fileEncoding = 4; lastKnownFileType = sourcecode.c.objc; path = EventDayTable.m; sourceTree = "<group>"; };
		49334D1917AD9C060014C2C2 /* EventInfoViewController.h */ = {isa = PBXFileReference; fileEncoding = 4; lastKnownFileType = sourcecode.c.h; path = EventInfoViewController.h; sourceTree = "<group>"; };
		49334D1A17AD9C060014C2C2 /* EventInfoViewController.m */ = {isa = PBXFileReference; fileEncoding = 4; lastKnownFileType = sourcecode.c.objc; path = EventInfoViewController.m; sourceTree = "<group>"; };
		49334D1B17AD9C060014C2C2 /* EventNodeController.h */ = {isa = PBXFileReference; fileEncoding = 4; lastKnownFileType = sourcecode.c.h; path = EventNodeController.h; sourceTree = "<group>"; };
		49334D1C17AD9C060014C2C2 /* EventNodeController.m */ = {isa = PBXFileReference; fileEncoding = 4; lastKnownFileType = sourcecode.c.objc; path = EventNodeController.m; sourceTree = "<group>"; };
		49334D1D17AD9C060014C2C2 /* EventTableViewController.h */ = {isa = PBXFileReference; fileEncoding = 4; lastKnownFileType = sourcecode.c.h; path = EventTableViewController.h; sourceTree = "<group>"; };
		49334D1E17AD9C060014C2C2 /* EventTableViewController.m */ = {isa = PBXFileReference; fileEncoding = 4; lastKnownFileType = sourcecode.c.objc; path = EventTableViewController.m; sourceTree = "<group>"; };
		49334D1F17AD9C060014C2C2 /* InfoViewController.h */ = {isa = PBXFileReference; fileEncoding = 4; lastKnownFileType = sourcecode.c.h; path = InfoViewController.h; sourceTree = "<group>"; };
		49334D2017AD9C060014C2C2 /* InfoViewController.m */ = {isa = PBXFileReference; fileEncoding = 4; lastKnownFileType = sourcecode.c.objc; path = InfoViewController.m; sourceTree = "<group>"; };
		49334D2117AD9C060014C2C2 /* MapViewController.h */ = {isa = PBXFileReference; fileEncoding = 4; lastKnownFileType = sourcecode.c.h; path = MapViewController.h; sourceTree = "<group>"; };
		49334D2217AD9C060014C2C2 /* MapViewController.m */ = {isa = PBXFileReference; fileEncoding = 4; lastKnownFileType = sourcecode.c.objc; path = MapViewController.m; sourceTree = "<group>"; };
		49334D2317AD9C060014C2C2 /* NodeController.h */ = {isa = PBXFileReference; fileEncoding = 4; lastKnownFileType = sourcecode.c.h; path = NodeController.h; sourceTree = "<group>"; };
		49334D2417AD9C060014C2C2 /* NodeController.m */ = {isa = PBXFileReference; fileEncoding = 4; lastKnownFileType = sourcecode.c.objc; path = NodeController.m; sourceTree = "<group>"; };
		49334D2517AD9C060014C2C2 /* PageViewer.h */ = {isa = PBXFileReference; fileEncoding = 4; lastKnownFileType = sourcecode.c.h; path = PageViewer.h; sourceTree = "<group>"; };
		49334D2617AD9C060014C2C2 /* PageViewer.m */ = {isa = PBXFileReference; fileEncoding = 4; lastKnownFileType = sourcecode.c.objc; path = PageViewer.m; sourceTree = "<group>"; };
		49334D2817AD9C060014C2C2 /* UnlockViewController.h */ = {isa = PBXFileReference; fileEncoding = 4; lastKnownFileType = sourcecode.c.h; path = UnlockViewController.h; sourceTree = "<group>"; };
		49334D2917AD9C060014C2C2 /* UnlockViewController.m */ = {isa = PBXFileReference; fileEncoding = 4; lastKnownFileType = sourcecode.c.objc; path = UnlockViewController.m; sourceTree = "<group>"; };
		49334D2A17AD9C060014C2C2 /* XMLTableViewController.h */ = {isa = PBXFileReference; fileEncoding = 4; lastKnownFileType = sourcecode.c.h; path = XMLTableViewController.h; sourceTree = "<group>"; };
		49334D2B17AD9C060014C2C2 /* XMLTableViewController.m */ = {isa = PBXFileReference; fileEncoding = 4; lastKnownFileType = sourcecode.c.objc; path = XMLTableViewController.m; sourceTree = "<group>"; };
		49334D2C17AD9C060014C2C2 /* util.h */ = {isa = PBXFileReference; fileEncoding = 4; lastKnownFileType = sourcecode.c.h; name = util.h; path = classes/util.h; sourceTree = "<group>"; };
		49334D2D17AD9C060014C2C2 /* util.m */ = {isa = PBXFileReference; fileEncoding = 4; lastKnownFileType = sourcecode.c.objc; path = util.m; sourceTree = "<group>"; };
		49334D3017AD9C060014C2C2 /* CDataScanner.h */ = {isa = PBXFileReference; fileEncoding = 4; lastKnownFileType = sourcecode.c.h; path = CDataScanner.h; sourceTree = "<group>"; };
		49334D3117AD9C060014C2C2 /* CDataScanner.m */ = {isa = PBXFileReference; fileEncoding = 4; lastKnownFileType = sourcecode.c.objc; path = CDataScanner.m; sourceTree = "<group>"; };
		49334D3217AD9C060014C2C2 /* CDataScanner_Extensions.h */ = {isa = PBXFileReference; fileEncoding = 4; lastKnownFileType = sourcecode.c.h; path = CDataScanner_Extensions.h; sourceTree = "<group>"; };
		49334D3317AD9C060014C2C2 /* CDataScanner_Extensions.m */ = {isa = PBXFileReference; fileEncoding = 4; lastKnownFileType = sourcecode.c.objc; path = CDataScanner_Extensions.m; sourceTree = "<group>"; };
		49334D3417AD9C060014C2C2 /* CJSONDeserializer.h */ = {isa = PBXFileReference; fileEncoding = 4; lastKnownFileType = sourcecode.c.h; path = CJSONDeserializer.h; sourceTree = "<group>"; };
		49334D3517AD9C060014C2C2 /* CJSONDeserializer.m */ = {isa = PBXFileReference; fileEncoding = 4; lastKnownFileType = sourcecode.c.objc; path = CJSONDeserializer.m; sourceTree = "<group>"; };
		49334D3617AD9C060014C2C2 /* CJSONScanner.h */ = {isa = PBXFileReference; fileEncoding = 4; lastKnownFileType = sourcecode.c.h; path = CJSONScanner.h; sourceTree = "<group>"; };
		49334D3717AD9C060014C2C2 /* CJSONScanner.m */ = {isa = PBXFileReference; fileEncoding = 4; lastKnownFileType = sourcecode.c.objc; path = CJSONScanner.m; sourceTree = "<group>"; };
		49334D3817AD9C060014C2C2 /* CJSONSerializer.h */ = {isa = PBXFileReference; fileEncoding = 4; lastKnownFileType = sourcecode.c.h; path = CJSONSerializer.h; sourceTree = "<group>"; };
		49334D3917AD9C060014C2C2 /* CJSONSerializer.m */ = {isa = PBXFileReference; fileEncoding = 4; lastKnownFileType = sourcecode.c.objc; path = CJSONSerializer.m; sourceTree = "<group>"; };
		49334D3A17AD9C060014C2C2 /* NSCharacterSet_Extensions.h */ = {isa = PBXFileReference; fileEncoding = 4; lastKnownFileType = sourcecode.c.h; path = NSCharacterSet_Extensions.h; sourceTree = "<group>"; };
		49334D3B17AD9C060014C2C2 /* NSCharacterSet_Extensions.m */ = {isa = PBXFileReference; fileEncoding = 4; lastKnownFileType = sourcecode.c.objc; path = NSCharacterSet_Extensions.m; sourceTree = "<group>"; };
		49334D3C17AD9C060014C2C2 /* NSDate-Utilities.h */ = {isa = PBXFileReference; fileEncoding = 4; lastKnownFileType = sourcecode.c.h; path = "NSDate-Utilities.h"; sourceTree = "<group>"; };
		49334D3D17AD9C060014C2C2 /* NSDate-Utilities.m */ = {isa = PBXFileReference; fileEncoding = 4; lastKnownFileType = sourcecode.c.objc; path = "NSDate-Utilities.m"; sourceTree = "<group>"; };
		49334D4017AD9C060014C2C2 /* credits.json */ = {isa = PBXFileReference; fileEncoding = 4; lastKnownFileType = text.json; path = credits.json; sourceTree = "<group>"; };
		49334D4117AD9C060014C2C2 /* date_strings.json */ = {isa = PBXFileReference; fileEncoding = 4; lastKnownFileType = text.json; path = date_strings.json; sourceTree = "<group>"; };
		49334D4217AD9C060014C2C2 /* day_array.json */ = {isa = PBXFileReference; fileEncoding = 4; lastKnownFileType = text.json; path = day_array.json; sourceTree = "<group>"; };
		49334D4317AD9C060014C2C2 /* iBurn.sqlite */ = {isa = PBXFileReference; lastKnownFileType = file; path = iBurn.sqlite; sourceTree = "<group>"; };
		49334D4417AD9C060014C2C2 /* iBurn.xcdatamodel */ = {isa = PBXFileReference; lastKnownFileType = wrapper.xcdatamodel; path = iBurn.xcdatamodel; sourceTree = "<group>"; };
		4933571A17AD9C0D0014C2C2 /* tiles-2012.json */ = {isa = PBXFileReference; fileEncoding = 4; lastKnownFileType = text.json; path = "tiles-2012.json"; sourceTree = "<group>"; };
		4933571B17AD9C0D0014C2C2 /* iBurn_Prefix.pch */ = {isa = PBXFileReference; fileEncoding = 4; lastKnownFileType = sourcecode.c.h; path = iBurn_Prefix.pch; sourceTree = "<group>"; };
		4933571E17AD9C0E0014C2C2 /* Default-568h@2x.png */ = {isa = PBXFileReference; lastKnownFileType = image.png; path = "Default-568h@2x.png"; sourceTree = "<group>"; };
		4933571F17AD9C0E0014C2C2 /* Default.png */ = {isa = PBXFileReference; lastKnownFileType = image.png; path = Default.png; sourceTree = "<group>"; };
		4933572017AD9C0E0014C2C2 /* Default@2x.png */ = {isa = PBXFileReference; lastKnownFileType = image.png; path = "Default@2x.png"; sourceTree = "<group>"; };
		4933572117AD9C0E0014C2C2 /* iBurn-29.png */ = {isa = PBXFileReference; lastKnownFileType = image.png; path = "iBurn-29.png"; sourceTree = "<group>"; };
		4933572217AD9C0E0014C2C2 /* iBurn-29@2x.png */ = {isa = PBXFileReference; lastKnownFileType = image.png; path = "iBurn-29@2x.png"; sourceTree = "<group>"; };
		4933572317AD9C0E0014C2C2 /* iBurn-57.png */ = {isa = PBXFileReference; lastKnownFileType = image.png; path = "iBurn-57.png"; sourceTree = "<group>"; };
		4933572417AD9C0E0014C2C2 /* iBurn-57@2x.png */ = {isa = PBXFileReference; lastKnownFileType = image.png; path = "iBurn-57@2x.png"; sourceTree = "<group>"; };
		4933572517AD9C0E0014C2C2 /* iBurn-72.png */ = {isa = PBXFileReference; lastKnownFileType = image.png; path = "iBurn-72.png"; sourceTree = "<group>"; };
		4933572617AD9C0E0014C2C2 /* iBurn-small.png */ = {isa = PBXFileReference; lastKnownFileType = image.png; path = "iBurn-small.png"; sourceTree = "<group>"; };
		4933572717AD9C0E0014C2C2 /* iPadImage-Landscape.png */ = {isa = PBXFileReference; lastKnownFileType = image.png; path = "iPadImage-Landscape.png"; sourceTree = "<group>"; };
		4933572817AD9C0E0014C2C2 /* iTunesArtwork */ = {isa = PBXFileReference; lastKnownFileType = file; path = iTunesArtwork; sourceTree = "<group>"; };
		4933572917AD9C0E0014C2C2 /* art2.png */ = {isa = PBXFileReference; lastKnownFileType = image.png; path = art2.png; sourceTree = "<group>"; };
		4933572A17AD9C0E0014C2C2 /* blue-pin-down.png */ = {isa = PBXFileReference; lastKnownFileType = image.png; path = "blue-pin-down.png"; sourceTree = "<group>"; };
		4933572B17AD9C0E0014C2C2 /* blue-pin-down@2x.png */ = {isa = PBXFileReference; lastKnownFileType = image.png; path = "blue-pin-down@2x.png"; sourceTree = "<group>"; };
		4933572C17AD9C0E0014C2C2 /* BurnerMapLogoSquarish.png */ = {isa = PBXFileReference; lastKnownFileType = image.png; path = BurnerMapLogoSquarish.png; sourceTree = "<group>"; };
		4933572D17AD9C0E0014C2C2 /* camps.png */ = {isa = PBXFileReference; lastKnownFileType = image.png; path = camps.png; sourceTree = "<group>"; };
		4933572E17AD9C0E0014C2C2 /* chatsecure-icon.png */ = {isa = PBXFileReference; lastKnownFileType = image.png; path = "chatsecure-icon.png"; sourceTree = "<group>"; };
		4933572F17AD9C0E0014C2C2 /* empty_star.png */ = {isa = PBXFileReference; lastKnownFileType = image.png; path = empty_star.png; sourceTree = "<group>"; };
		4933573017AD9C0E0014C2C2 /* events.png */ = {isa = PBXFileReference; lastKnownFileType = image.png; path = events.png; sourceTree = "<group>"; };
		4933573117AD9C0E0014C2C2 /* gaia-icon.png */ = {isa = PBXFileReference; lastKnownFileType = image.png; path = "gaia-icon.png"; sourceTree = "<group>"; };
		4933573217AD9C0E0014C2C2 /* green-pin-down.png */ = {isa = PBXFileReference; lastKnownFileType = image.png; path = "green-pin-down.png"; sourceTree = "<group>"; };
		4933573317AD9C0E0014C2C2 /* green-pin-down@2x.png */ = {isa = PBXFileReference; lastKnownFileType = image.png; path = "green-pin-down@2x.png"; sourceTree = "<group>"; };
		4933573417AD9C0E0014C2C2 /* home_nav_button.png */ = {isa = PBXFileReference; lastKnownFileType = image.png; path = home_nav_button.png; sourceTree = "<group>"; };
		4933573517AD9C0E0014C2C2 /* locate-icon.png */ = {isa = PBXFileReference; lastKnownFileType = image.png; path = "locate-icon.png"; sourceTree = "<group>"; };
		4933573617AD9C0E0014C2C2 /* locate-icon@2x.png */ = {isa = PBXFileReference; lastKnownFileType = image.png; path = "locate-icon@2x.png"; sourceTree = "<group>"; };
		4933573717AD9C0E0014C2C2 /* lock-icon.png */ = {isa = PBXFileReference; lastKnownFileType = image.png; path = "lock-icon.png"; sourceTree = "<group>"; };
		4933573817AD9C0E0014C2C2 /* map-download-icon.png */ = {isa = PBXFileReference; lastKnownFileType = image.png; path = "map-download-icon.png"; sourceTree = "<group>"; };
		4933573917AD9C0E0014C2C2 /* map.png */ = {isa = PBXFileReference; lastKnownFileType = image.png; path = map.png; sourceTree = "<group>"; };
		4933573A17AD9C0E0014C2C2 /* red-pin-down.png */ = {isa = PBXFileReference; lastKnownFileType = image.png; path = "red-pin-down.png"; sourceTree = "<group>"; };
		4933573B17AD9C0E0014C2C2 /* red-pin-down@2x.png */ = {isa = PBXFileReference; lastKnownFileType = image.png; path = "red-pin-down@2x.png"; sourceTree = "<group>"; };
		4933573C17AD9C0E0014C2C2 /* rod_garrett.jpg */ = {isa = PBXFileReference; lastKnownFileType = image.jpeg; path = rod_garrett.jpg; sourceTree = "<group>"; };
		4933573D17AD9C0E0014C2C2 /* MainWindow-iPad.xib */ = {isa = PBXFileReference; fileEncoding = 4; lastKnownFileType = file.xib; path = "MainWindow-iPad.xib"; sourceTree = "<group>"; };
		4933573E17AD9C0E0014C2C2 /* MainWindow.xib */ = {isa = PBXFileReference; fileEncoding = 4; lastKnownFileType = file.xib; path = MainWindow.xib; sourceTree = "<group>"; };
		4933574017AD9C0E0014C2C2 /* dist.plist */ = {isa = PBXFileReference; fileEncoding = 4; lastKnownFileType = text.plist.xml; path = dist.plist; sourceTree = "<group>"; };
		4933574117AD9C0E0014C2C2 /* Entitlements.plist */ = {isa = PBXFileReference; fileEncoding = 4; lastKnownFileType = text.plist.xml; path = Entitlements.plist; sourceTree = "<group>"; };
		4933574217AD9C0E0014C2C2 /* Info.plist */ = {isa = PBXFileReference; fileEncoding = 4; lastKnownFileType = text.plist.xml; path = Info.plist; sourceTree = "<group>"; };
		4933574317AD9C0E0014C2C2 /* routeme.plist */ = {isa = PBXFileReference; fileEncoding = 4; lastKnownFileType = text.plist.xml; path = routeme.plist; sourceTree = "<group>"; };
		4933574417AD9C0E0014C2C2 /* Test.plist */ = {isa = PBXFileReference; fileEncoding = 4; lastKnownFileType = text.plist.xml; path = Test.plist; sourceTree = "<group>"; };
		5000C59817ADD42300AAA481 /* NSManagedObject_util.h */ = {isa = PBXFileReference; fileEncoding = 4; lastKnownFileType = sourcecode.c.h; path = NSManagedObject_util.h; sourceTree = "<group>"; };
		5000C59917ADD42300AAA481 /* NSManagedObject_util.m */ = {isa = PBXFileReference; fileEncoding = 4; lastKnownFileType = sourcecode.c.objc; path = NSManagedObject_util.m; sourceTree = "<group>"; };
		5002415D17ADB7370070BBAB /* art_data_and_locations.json */ = {isa = PBXFileReference; fileEncoding = 4; lastKnownFileType = text.json; name = art_data_and_locations.json; path = bin/playa_data/results/art_data_and_locations.json; sourceTree = SOURCE_ROOT; };
		5002415E17ADB7370070BBAB /* camp_data_and_locations_ids.json */ = {isa = PBXFileReference; fileEncoding = 4; lastKnownFileType = text.json; name = camp_data_and_locations_ids.json; path = bin/playa_data/results/camp_data_and_locations_ids.json; sourceTree = SOURCE_ROOT; };
		5002415F17ADB7370070BBAB /* event_data_and_locations.json */ = {isa = PBXFileReference; fileEncoding = 4; lastKnownFileType = text.json; name = event_data_and_locations.json; path = bin/playa_data/results/event_data_and_locations.json; sourceTree = SOURCE_ROOT; };
		50BF510A12062D4F00555D13 /* MobileCoreServices.framework */ = {isa = PBXFileReference; lastKnownFileType = wrapper.framework; name = MobileCoreServices.framework; path = System/Library/Frameworks/MobileCoreServices.framework; sourceTree = SDKROOT; };
		50BF511B12062DA800555D13 /* SystemConfiguration.framework */ = {isa = PBXFileReference; lastKnownFileType = wrapper.framework; name = SystemConfiguration.framework; path = System/Library/Frameworks/SystemConfiguration.framework; sourceTree = SDKROOT; };
		50BF511E12062DB100555D13 /* CFNetwork.framework */ = {isa = PBXFileReference; lastKnownFileType = wrapper.framework; name = CFNetwork.framework; path = System/Library/Frameworks/CFNetwork.framework; sourceTree = SDKROOT; };
		57101DCF0F283EC500812A41 /* Security.framework */ = {isa = PBXFileReference; lastKnownFileType = wrapper.framework; name = Security.framework; path = System/Library/Frameworks/Security.framework; sourceTree = SDKROOT; };
		5744842E0F1AF1AE00C67794 /* QuartzCore.framework */ = {isa = PBXFileReference; lastKnownFileType = wrapper.framework; name = QuartzCore.framework; path = System/Library/Frameworks/QuartzCore.framework; sourceTree = SDKROOT; };
		574484300F1AF1AE00C67794 /* libsqlite3.0.dylib */ = {isa = PBXFileReference; lastKnownFileType = "compiled.mach-o.dylib"; name = libsqlite3.0.dylib; path = usr/lib/libsqlite3.0.dylib; sourceTree = SDKROOT; };
		574484340F1AF1B900C67794 /* CoreLocation.framework */ = {isa = PBXFileReference; lastKnownFileType = wrapper.framework; name = CoreLocation.framework; path = System/Library/Frameworks/CoreLocation.framework; sourceTree = SDKROOT; };
		A0F162EE1402194F004DCF90 /* MessageUI.framework */ = {isa = PBXFileReference; lastKnownFileType = wrapper.framework; name = MessageUI.framework; path = System/Library/Frameworks/MessageUI.framework; sourceTree = SDKROOT; };
		D52500931E0045A685947E6B /* libPods.a */ = {isa = PBXFileReference; explicitFileType = archive.ar; includeInIndex = 0; path = libPods.a; sourceTree = BUILT_PRODUCTS_DIR; };
		D9E1E45F158FBBAA00319EDD /* libz.dylib */ = {isa = PBXFileReference; lastKnownFileType = "compiled.mach-o.dylib"; name = libz.dylib; path = usr/lib/libz.dylib; sourceTree = SDKROOT; };
		EA02BEFA12065668000D058B /* CoreData.framework */ = {isa = PBXFileReference; lastKnownFileType = wrapper.framework; name = CoreData.framework; path = System/Library/Frameworks/CoreData.framework; sourceTree = SDKROOT; };
/* End PBXFileReference section */

/* Begin PBXFrameworksBuildPhase section */
		1D60588F0D05DD3D006BFB54 /* Frameworks */ = {
			isa = PBXFrameworksBuildPhase;
			buildActionMask = 2147483647;
			files = (
				D9E1E460158FBBAA00319EDD /* libz.dylib in Frameworks */,
				1D60589F0D05DD5A006BFB54 /* Foundation.framework in Frameworks */,
				1DF5F4E00D08C38300B7A737 /* UIKit.framework in Frameworks */,
				288765FD0DF74451002DB57D /* CoreGraphics.framework in Frameworks */,
				5744842F0F1AF1AE00C67794 /* QuartzCore.framework in Frameworks */,
				574484310F1AF1AE00C67794 /* libsqlite3.0.dylib in Frameworks */,
				574484350F1AF1B900C67794 /* CoreLocation.framework in Frameworks */,
				57101DD00F283EC500812A41 /* Security.framework in Frameworks */,
				50BF510B12062D4F00555D13 /* MobileCoreServices.framework in Frameworks */,
				50BF511C12062DA800555D13 /* SystemConfiguration.framework in Frameworks */,
				50BF511F12062DB100555D13 /* CFNetwork.framework in Frameworks */,
				EA02BEFB12065668000D058B /* CoreData.framework in Frameworks */,
				A0F162EF1402194F004DCF90 /* MessageUI.framework in Frameworks */,
				8210724AAA224DE3A1ECC058 /* libPods.a in Frameworks */,
			);
			runOnlyForDeploymentPostprocessing = 0;
		};
/* End PBXFrameworksBuildPhase section */

/* Begin PBXGroup section */
		19C28FACFE9D520D11CA2CBB /* Products */ = {
			isa = PBXGroup;
			children = (
				1D6058910D05DD3D006BFB54 /* iBurn.app */,
			);
			name = Products;
			sourceTree = "<group>";
		};
		29B97314FDCFA39411CA2CEA /* CustomTemplate */ = {
			isa = PBXGroup;
			children = (
				49334D3F17AD9C060014C2C2 /* data */,
				4933571C17AD9C0E0014C2C2 /* images */,
				49334CE517AD9C060014C2C2 /* classes */,
				49334D2E17AD9C060014C2C2 /* lib */,
				49334D3E17AD9C060014C2C2 /* resources */,
				29B97323FDCFA39411CA2CEA /* Frameworks */,
				19C28FACFE9D520D11CA2CBB /* Products */,
				1794D3F212054D21BCF52B79 /* Pods.xcconfig */,
				49334D2C17AD9C060014C2C2 /* util.h */,
			);
			name = CustomTemplate;
			sourceTree = "<group>";
		};
		29B97323FDCFA39411CA2CEA /* Frameworks */ = {
			isa = PBXGroup;
			children = (
				A0F162EE1402194F004DCF90 /* MessageUI.framework */,
				57101DCF0F283EC500812A41 /* Security.framework */,
				574484340F1AF1B900C67794 /* CoreLocation.framework */,
				574484300F1AF1AE00C67794 /* libsqlite3.0.dylib */,
				5744842E0F1AF1AE00C67794 /* QuartzCore.framework */,
				1DF5F4DF0D08C38300B7A737 /* UIKit.framework */,
				1D30AB110D05D00D00671497 /* Foundation.framework */,
				288765FC0DF74451002DB57D /* CoreGraphics.framework */,
				50BF510A12062D4F00555D13 /* MobileCoreServices.framework */,
				D9E1E45F158FBBAA00319EDD /* libz.dylib */,
				50BF511B12062DA800555D13 /* SystemConfiguration.framework */,
				50BF511E12062DB100555D13 /* CFNetwork.framework */,
				EA02BEFA12065668000D058B /* CoreData.framework */,
				D52500931E0045A685947E6B /* libPods.a */,
			);
			name = Frameworks;
			sourceTree = "<group>";
		};
		49334CE517AD9C060014C2C2 /* classes */ = {
			isa = PBXGroup;
			children = (
				5000C59717ADD40100AAA481 /* util */,
				4933611417AD9CD90014C2C2 /* Controllers */,
				49334D0017AD9C060014C2C2 /* UserInterface */,
				49334CE617AD9C060014C2C2 /* DataObjects */,
				49334CF717AD9C060014C2C2 /* iBurnAppDelegate.h */,
				49334CF817AD9C060014C2C2 /* iBurnAppDelegate.m */,
				49334D2D17AD9C060014C2C2 /* util.m */,
				49334CF917AD9C060014C2C2 /* main.m */,
				4236EF7B17ADD21600EEA611 /* BurnRMAnnotation.h */,
				4236EF7C17ADD21600EEA611 /* BurnRMAnnotation.m */,
			);
			path = classes;
			sourceTree = "<group>";
		};
		49334CE617AD9C060014C2C2 /* DataObjects */ = {
			isa = PBXGroup;
			children = (
				49334CE717AD9C060014C2C2 /* ArtInstall.h */,
				49334CE817AD9C060014C2C2 /* ArtInstall.m */,
				49334CE917AD9C060014C2C2 /* BurnDataObject.h */,
				49334CF117AD9C060014C2C2 /* Event.h */,
				49334CF217AD9C060014C2C2 /* Event.m */,
				49334CF317AD9C060014C2C2 /* Favorite.h */,
				49334CF417AD9C060014C2C2 /* Favorite.m */,
				49334CF517AD9C060014C2C2 /* ThemeCamp.h */,
				49334CF617AD9C060014C2C2 /* ThemeCamp.m */,
			);
			path = DataObjects;
			sourceTree = "<group>";
		};
		49334D0017AD9C060014C2C2 /* UserInterface */ = {
			isa = PBXGroup;
			children = (
				49334D2117AD9C060014C2C2 /* MapViewController.h */,
				49334D2217AD9C060014C2C2 /* MapViewController.m */,
				49334CFC17AD9C060014C2C2 /* RotatingTabBarController.h */,
				49334CFD17AD9C060014C2C2 /* RotatingTabBarController.m */,
				4933610E17AD9C680014C2C2 /* art */,
				4933610F17AD9C6F0014C2C2 /* camps */,
				4933611217AD9C9D0014C2C2 /* other views */,
				4933611117AD9C8B0014C2C2 /* abstract classes */,
				4933611017AD9C780014C2C2 /* events */,
			);
			path = UserInterface;
			sourceTree = "<group>";
		};
		49334D2E17AD9C060014C2C2 /* lib */ = {
			isa = PBXGroup;
			children = (
				49334D2F17AD9C060014C2C2 /* cjson */,
				49334D3A17AD9C060014C2C2 /* NSCharacterSet_Extensions.h */,
				49334D3B17AD9C060014C2C2 /* NSCharacterSet_Extensions.m */,
				49334D3C17AD9C060014C2C2 /* NSDate-Utilities.h */,
				49334D3D17AD9C060014C2C2 /* NSDate-Utilities.m */,
			);
			path = lib;
			sourceTree = "<group>";
		};
		49334D2F17AD9C060014C2C2 /* cjson */ = {
			isa = PBXGroup;
			children = (
				49334D3017AD9C060014C2C2 /* CDataScanner.h */,
				49334D3117AD9C060014C2C2 /* CDataScanner.m */,
				49334D3217AD9C060014C2C2 /* CDataScanner_Extensions.h */,
				49334D3317AD9C060014C2C2 /* CDataScanner_Extensions.m */,
				49334D3417AD9C060014C2C2 /* CJSONDeserializer.h */,
				49334D3517AD9C060014C2C2 /* CJSONDeserializer.m */,
				49334D3617AD9C060014C2C2 /* CJSONScanner.h */,
				49334D3717AD9C060014C2C2 /* CJSONScanner.m */,
				49334D3817AD9C060014C2C2 /* CJSONSerializer.h */,
				49334D3917AD9C060014C2C2 /* CJSONSerializer.m */,
			);
			path = cjson;
			sourceTree = "<group>";
		};
		49334D3E17AD9C060014C2C2 /* resources */ = {
			isa = PBXGroup;
			children = (
				4933571B17AD9C0D0014C2C2 /* iBurn_Prefix.pch */,
				4933573D17AD9C0E0014C2C2 /* MainWindow-iPad.xib */,
				4933573E17AD9C0E0014C2C2 /* MainWindow.xib */,
				4933573F17AD9C0E0014C2C2 /* plists */,
			);
			path = resources;
			sourceTree = "<group>";
		};
		49334D3F17AD9C060014C2C2 /* data */ = {
			isa = PBXGroup;
			children = (
				5002415D17ADB7370070BBAB /* art_data_and_locations.json */,
				5002415E17ADB7370070BBAB /* camp_data_and_locations_ids.json */,
				5002415F17ADB7370070BBAB /* event_data_and_locations.json */,
				42F52FEC17ADC465004BF8B6 /* iburn.mbtiles */,
				49334D4017AD9C060014C2C2 /* credits.json */,
				49334D4117AD9C060014C2C2 /* date_strings.json */,
				49334D4217AD9C060014C2C2 /* day_array.json */,
				49334D4317AD9C060014C2C2 /* iBurn.sqlite */,
				49334D4417AD9C060014C2C2 /* iBurn.xcdatamodel */,
				4933571A17AD9C0D0014C2C2 /* tiles-2012.json */,
			);
			name = data;
			path = resources/data;
			sourceTree = "<group>";
		};
		4933571C17AD9C0E0014C2C2 /* images */ = {
			isa = PBXGroup;
			children = (
				4236EF7E17ADE86C00EEA611 /* blue-arrow.png */,
				4236EF7F17ADE86C00EEA611 /* blue-arrow@2x.png */,
				4236EF8017ADE86D00EEA611 /* course-up-arrow.png */,
				4236EF8117ADE86D00EEA611 /* course-up-arrow@2x.png */,
				4933571D17AD9C0E0014C2C2 /* app-images */,
				4933572917AD9C0E0014C2C2 /* art2.png */,
				4933572A17AD9C0E0014C2C2 /* blue-pin-down.png */,
				4933572B17AD9C0E0014C2C2 /* blue-pin-down@2x.png */,
				4933572C17AD9C0E0014C2C2 /* BurnerMapLogoSquarish.png */,
				4933572D17AD9C0E0014C2C2 /* camps.png */,
				4933572E17AD9C0E0014C2C2 /* chatsecure-icon.png */,
				4933572F17AD9C0E0014C2C2 /* empty_star.png */,
				4933573017AD9C0E0014C2C2 /* events.png */,
				4933573117AD9C0E0014C2C2 /* gaia-icon.png */,
				4933573217AD9C0E0014C2C2 /* green-pin-down.png */,
				4933573317AD9C0E0014C2C2 /* green-pin-down@2x.png */,
				4933573417AD9C0E0014C2C2 /* home_nav_button.png */,
				4933573517AD9C0E0014C2C2 /* locate-icon.png */,
				4933573617AD9C0E0014C2C2 /* locate-icon@2x.png */,
				4933573717AD9C0E0014C2C2 /* lock-icon.png */,
				4933573817AD9C0E0014C2C2 /* map-download-icon.png */,
				4933573917AD9C0E0014C2C2 /* map.png */,
				4933573A17AD9C0E0014C2C2 /* red-pin-down.png */,
				4933573B17AD9C0E0014C2C2 /* red-pin-down@2x.png */,
				4933573C17AD9C0E0014C2C2 /* rod_garrett.jpg */,
			);
			name = images;
			path = resources/images;
			sourceTree = "<group>";
		};
		4933571D17AD9C0E0014C2C2 /* app-images */ = {
			isa = PBXGroup;
			children = (
				4933571E17AD9C0E0014C2C2 /* Default-568h@2x.png */,
				4933571F17AD9C0E0014C2C2 /* Default.png */,
				4933572017AD9C0E0014C2C2 /* Default@2x.png */,
				4933572117AD9C0E0014C2C2 /* iBurn-29.png */,
				4933572217AD9C0E0014C2C2 /* iBurn-29@2x.png */,
				4933572317AD9C0E0014C2C2 /* iBurn-57.png */,
				4933572417AD9C0E0014C2C2 /* iBurn-57@2x.png */,
				4933572517AD9C0E0014C2C2 /* iBurn-72.png */,
				4933572617AD9C0E0014C2C2 /* iBurn-small.png */,
				4933572717AD9C0E0014C2C2 /* iPadImage-Landscape.png */,
				4933572817AD9C0E0014C2C2 /* iTunesArtwork */,
			);
			path = "app-images";
			sourceTree = "<group>";
		};
		4933573F17AD9C0E0014C2C2 /* plists */ = {
			isa = PBXGroup;
			children = (
				4933574017AD9C0E0014C2C2 /* dist.plist */,
				4933574117AD9C0E0014C2C2 /* Entitlements.plist */,
				4933574217AD9C0E0014C2C2 /* Info.plist */,
				4933574317AD9C0E0014C2C2 /* routeme.plist */,
				4933574417AD9C0E0014C2C2 /* Test.plist */,
			);
			path = plists;
			sourceTree = "<group>";
		};
		4933610E17AD9C680014C2C2 /* art */ = {
			isa = PBXGroup;
			children = (
				49334D0117AD9C060014C2C2 /* ArtInfoViewController.h */,
				49334D0217AD9C060014C2C2 /* ArtInfoViewController.m */,
				49334D0517AD9C060014C2C2 /* ArtTableViewController.h */,
				49334D0617AD9C060014C2C2 /* ArtTableViewController.m */,
			);
			name = art;
			sourceTree = "<group>";
		};
		4933610F17AD9C6F0014C2C2 /* camps */ = {
			isa = PBXGroup;
			children = (
				49334D0B17AD9C060014C2C2 /* CampInfoViewController.h */,
				49334D0C17AD9C060014C2C2 /* CampInfoViewController.m */,
				49334D0F17AD9C060014C2C2 /* CampTableViewController.h */,
				49334D1017AD9C060014C2C2 /* CampTableViewController.m */,
			);
			name = camps;
			sourceTree = "<group>";
		};
		4933611017AD9C780014C2C2 /* events */ = {
			isa = PBXGroup;
			children = (
				49334D1717AD9C060014C2C2 /* EventDayTable.h */,
				49334D1817AD9C060014C2C2 /* EventDayTable.m */,
				49334D1917AD9C060014C2C2 /* EventInfoViewController.h */,
				49334D1A17AD9C060014C2C2 /* EventInfoViewController.m */,
				49334D1D17AD9C060014C2C2 /* EventTableViewController.h */,
				49334D1E17AD9C060014C2C2 /* EventTableViewController.m */,
			);
			name = events;
			sourceTree = "<group>";
		};
		4933611117AD9C8B0014C2C2 /* abstract classes */ = {
			isa = PBXGroup;
			children = (
				49334D1517AD9C060014C2C2 /* DetailTableCell.h */,
				49334D1617AD9C060014C2C2 /* DetailTableCell.m */,
				49334D1F17AD9C060014C2C2 /* InfoViewController.h */,
				49334D2017AD9C060014C2C2 /* InfoViewController.m */,
				49334D2A17AD9C060014C2C2 /* XMLTableViewController.h */,
				49334D2B17AD9C060014C2C2 /* XMLTableViewController.m */,
			);
			name = "abstract classes";
			sourceTree = "<group>";
		};
		4933611217AD9C9D0014C2C2 /* other views */ = {
			isa = PBXGroup;
			children = (
				49334D2517AD9C060014C2C2 /* PageViewer.h */,
				49334D2617AD9C060014C2C2 /* PageViewer.m */,
				49334D1117AD9C060014C2C2 /* ContactInfoScreen.h */,
				49334D1217AD9C060014C2C2 /* ContactInfoScreen.m */,
				49334D1317AD9C060014C2C2 /* CreditsViewController.h */,
				49334D1417AD9C060014C2C2 /* CreditsViewController.m */,
				49334D2817AD9C060014C2C2 /* UnlockViewController.h */,
				49334D2917AD9C060014C2C2 /* UnlockViewController.m */,
			);
			name = "other views";
			sourceTree = "<group>";
		};
		4933611417AD9CD90014C2C2 /* Controllers */ = {
			isa = PBXGroup;
			children = (
				49334CFE17AD9C060014C2C2 /* SimpleDiskCache.h */,
				49334CFF17AD9C060014C2C2 /* SimpleDiskCache.m */,
				49334CFA17AD9C060014C2C2 /* MyCLController.h */,
				49334CFB17AD9C060014C2C2 /* MyCLController.m */,
				49334D2317AD9C060014C2C2 /* NodeController.h */,
				49334D2417AD9C060014C2C2 /* NodeController.m */,
				49334D1B17AD9C060014C2C2 /* EventNodeController.h */,
				49334D1C17AD9C060014C2C2 /* EventNodeController.m */,
				49334D0317AD9C060014C2C2 /* ArtNodeController.h */,
				49334D0417AD9C060014C2C2 /* ArtNodeController.m */,
				49334D0D17AD9C060014C2C2 /* CampNodeController.h */,
				49334D0E17AD9C060014C2C2 /* CampNodeController.m */,
			);
			name = Controllers;
			path = UserInterface;
			sourceTree = "<group>";
		};
		5000C59717ADD40100AAA481 /* util */ = {
			isa = PBXGroup;
			children = (
				5000C59817ADD42300AAA481 /* NSManagedObject_util.h */,
				5000C59917ADD42300AAA481 /* NSManagedObject_util.m */,
			);
			name = util;
			sourceTree = "<group>";
		};
/* End PBXGroup section */

/* Begin PBXNativeTarget section */
		1D6058900D05DD3D006BFB54 /* iBurn 2010 */ = {
			isa = PBXNativeTarget;
			buildConfigurationList = 1D6058960D05DD3E006BFB54 /* Build configuration list for PBXNativeTarget "iBurn 2010" */;
			buildPhases = (
				C19C3626272F43609E81E460 /* Check Pods Manifest.lock */,
				1D60588D0D05DD3D006BFB54 /* Resources */,
				1D60588E0D05DD3D006BFB54 /* Sources */,
				1D60588F0D05DD3D006BFB54 /* Frameworks */,
				DDF9BE130C2248BC82AA03E6 /* Copy Pods Resources */,
			);
			buildRules = (
			);
			dependencies = (
			);
			name = "iBurn 2010";
			productName = iBurn;
			productReference = 1D6058910D05DD3D006BFB54 /* iBurn.app */;
			productType = "com.apple.product-type.application";
		};
/* End PBXNativeTarget section */

/* Begin PBXProject section */
		29B97313FDCFA39411CA2CEA /* Project object */ = {
			isa = PBXProject;
			attributes = {
				LastUpgradeCheck = 0460;
			};
			buildConfigurationList = C01FCF4E08A954540054247B /* Build configuration list for PBXProject "iBurn" */;
			compatibilityVersion = "Xcode 3.2";
			developmentRegion = English;
			hasScannedForEncodings = 1;
			knownRegions = (
				English,
				Japanese,
				French,
				German,
			);
			mainGroup = 29B97314FDCFA39411CA2CEA /* CustomTemplate */;
			projectDirPath = "";
			projectRoot = "";
			targets = (
				1D6058900D05DD3D006BFB54 /* iBurn 2010 */,
			);
		};
/* End PBXProject section */

/* Begin PBXResourcesBuildPhase section */
		1D60588D0D05DD3D006BFB54 /* Resources */ = {
			isa = PBXResourcesBuildPhase;
			buildActionMask = 2147483647;
			files = (
				4933576F17AD9C0E0014C2C2 /* credits.json in Resources */,
				4933577017AD9C0E0014C2C2 /* date_strings.json in Resources */,
				4933577117AD9C0E0014C2C2 /* day_array.json in Resources */,
				4933577217AD9C0E0014C2C2 /* iBurn.sqlite in Resources */,
				493360E717AD9C0E0014C2C2 /* tiles-2012.json in Resources */,
				493360E817AD9C0E0014C2C2 /* Default-568h@2x.png in Resources */,
				493360E917AD9C0E0014C2C2 /* Default.png in Resources */,
				493360EA17AD9C0E0014C2C2 /* Default@2x.png in Resources */,
				493360EB17AD9C0E0014C2C2 /* iBurn-29.png in Resources */,
				493360EC17AD9C0E0014C2C2 /* iBurn-29@2x.png in Resources */,
				493360ED17AD9C0E0014C2C2 /* iBurn-57.png in Resources */,
				493360EE17AD9C0E0014C2C2 /* iBurn-57@2x.png in Resources */,
				493360EF17AD9C0E0014C2C2 /* iBurn-72.png in Resources */,
				493360F017AD9C0E0014C2C2 /* iBurn-small.png in Resources */,
				493360F117AD9C0E0014C2C2 /* iPadImage-Landscape.png in Resources */,
				493360F217AD9C0E0014C2C2 /* iTunesArtwork in Resources */,
				493360F317AD9C0E0014C2C2 /* art2.png in Resources */,
				493360F417AD9C0E0014C2C2 /* blue-pin-down.png in Resources */,
				493360F517AD9C0E0014C2C2 /* blue-pin-down@2x.png in Resources */,
				493360F617AD9C0E0014C2C2 /* BurnerMapLogoSquarish.png in Resources */,
				493360F717AD9C0E0014C2C2 /* camps.png in Resources */,
				493360F817AD9C0E0014C2C2 /* chatsecure-icon.png in Resources */,
				493360F917AD9C0E0014C2C2 /* empty_star.png in Resources */,
				493360FA17AD9C0E0014C2C2 /* events.png in Resources */,
				493360FB17AD9C0E0014C2C2 /* gaia-icon.png in Resources */,
				493360FC17AD9C0E0014C2C2 /* green-pin-down.png in Resources */,
				493360FD17AD9C0E0014C2C2 /* green-pin-down@2x.png in Resources */,
				493360FE17AD9C0E0014C2C2 /* home_nav_button.png in Resources */,
				493360FF17AD9C0E0014C2C2 /* locate-icon.png in Resources */,
				4933610017AD9C0E0014C2C2 /* locate-icon@2x.png in Resources */,
				4933610117AD9C0E0014C2C2 /* lock-icon.png in Resources */,
				4933610217AD9C0E0014C2C2 /* map-download-icon.png in Resources */,
				4933610317AD9C0E0014C2C2 /* map.png in Resources */,
				4933610417AD9C0E0014C2C2 /* red-pin-down.png in Resources */,
				4933610517AD9C0E0014C2C2 /* red-pin-down@2x.png in Resources */,
				4933610617AD9C0E0014C2C2 /* rod_garrett.jpg in Resources */,
				4933610717AD9C0E0014C2C2 /* MainWindow-iPad.xib in Resources */,
				4933610817AD9C0E0014C2C2 /* MainWindow.xib in Resources */,
				5002416017ADB7370070BBAB /* art_data_and_locations.json in Resources */,
				5002416117ADB7370070BBAB /* camp_data_and_locations_ids.json in Resources */,
				5002416217ADB7370070BBAB /* event_data_and_locations.json in Resources */,
				42F52FED17ADC465004BF8B6 /* iburn.mbtiles in Resources */,
				4236EF8217ADE86D00EEA611 /* blue-arrow.png in Resources */,
				4236EF8317ADE86D00EEA611 /* blue-arrow@2x.png in Resources */,
				4236EF8417ADE86D00EEA611 /* course-up-arrow.png in Resources */,
				4236EF8517ADE86D00EEA611 /* course-up-arrow@2x.png in Resources */,
			);
			runOnlyForDeploymentPostprocessing = 0;
		};
/* End PBXResourcesBuildPhase section */

/* Begin PBXShellScriptBuildPhase section */
		C19C3626272F43609E81E460 /* Check Pods Manifest.lock */ = {
			isa = PBXShellScriptBuildPhase;
			buildActionMask = 2147483647;
			files = (
			);
			inputPaths = (
			);
			name = "Check Pods Manifest.lock";
			outputPaths = (
			);
			runOnlyForDeploymentPostprocessing = 0;
			shellPath = /bin/sh;
			shellScript = "diff \"${PODS_ROOT}/../Podfile.lock\" \"${PODS_ROOT}/Manifest.lock\" > /dev/null\nif [[ $? != 0 ]] ; then\n    cat << EOM\nerror: The sandbox is not in sync with the Podfile.lock. Run 'pod install' or update your CocoaPods installation.\nEOM\n    exit 1\nfi\n";
			showEnvVarsInLog = 0;
		};
		DDF9BE130C2248BC82AA03E6 /* Copy Pods Resources */ = {
			isa = PBXShellScriptBuildPhase;
			buildActionMask = 2147483647;
			files = (
			);
			inputPaths = (
			);
			name = "Copy Pods Resources";
			outputPaths = (
			);
			runOnlyForDeploymentPostprocessing = 0;
			shellPath = /bin/sh;
			shellScript = "\"${SRCROOT}/Pods/Pods-resources.sh\"\n";
			showEnvVarsInLog = 0;
		};
/* End PBXShellScriptBuildPhase section */

/* Begin PBXSourcesBuildPhase section */
		1D60588E0D05DD3D006BFB54 /* Sources */ = {
			isa = PBXSourcesBuildPhase;
			buildActionMask = 2147483647;
			files = (
				4933574517AD9C0E0014C2C2 /* ArtInstall.m in Sources */,
				4933574917AD9C0E0014C2C2 /* Event.m in Sources */,
				4933574A17AD9C0E0014C2C2 /* Favorite.m in Sources */,
				4933574B17AD9C0E0014C2C2 /* ThemeCamp.m in Sources */,
				4933574C17AD9C0E0014C2C2 /* iBurnAppDelegate.m in Sources */,
				4933574D17AD9C0E0014C2C2 /* main.m in Sources */,
				4933574E17AD9C0E0014C2C2 /* MyCLController.m in Sources */,
				4933574F17AD9C0E0014C2C2 /* RotatingTabBarController.m in Sources */,
				4933575017AD9C0E0014C2C2 /* SimpleDiskCache.m in Sources */,
				4933575117AD9C0E0014C2C2 /* ArtInfoViewController.m in Sources */,
				4933575217AD9C0E0014C2C2 /* ArtNodeController.m in Sources */,
				4933575317AD9C0E0014C2C2 /* ArtTableViewController.m in Sources */,
				4933575617AD9C0E0014C2C2 /* CampInfoViewController.m in Sources */,
				4933575717AD9C0E0014C2C2 /* CampNodeController.m in Sources */,
				4933575817AD9C0E0014C2C2 /* CampTableViewController.m in Sources */,
				4933575917AD9C0E0014C2C2 /* ContactInfoScreen.m in Sources */,
				4933575A17AD9C0E0014C2C2 /* CreditsViewController.m in Sources */,
				4933575B17AD9C0E0014C2C2 /* DetailTableCell.m in Sources */,
				4933575C17AD9C0E0014C2C2 /* EventDayTable.m in Sources */,
				4933575D17AD9C0E0014C2C2 /* EventInfoViewController.m in Sources */,
				4933575E17AD9C0E0014C2C2 /* EventNodeController.m in Sources */,
				4933575F17AD9C0E0014C2C2 /* EventTableViewController.m in Sources */,
				4933576017AD9C0E0014C2C2 /* InfoViewController.m in Sources */,
				4933576117AD9C0E0014C2C2 /* MapViewController.m in Sources */,
				4933576217AD9C0E0014C2C2 /* NodeController.m in Sources */,
				4933576317AD9C0E0014C2C2 /* PageViewer.m in Sources */,
				4933576517AD9C0E0014C2C2 /* UnlockViewController.m in Sources */,
				4933576617AD9C0E0014C2C2 /* XMLTableViewController.m in Sources */,
				4933576717AD9C0E0014C2C2 /* util.m in Sources */,
				4933576817AD9C0E0014C2C2 /* CDataScanner.m in Sources */,
				4933576917AD9C0E0014C2C2 /* CDataScanner_Extensions.m in Sources */,
				4933576A17AD9C0E0014C2C2 /* CJSONDeserializer.m in Sources */,
				4933576B17AD9C0E0014C2C2 /* CJSONScanner.m in Sources */,
				4933576C17AD9C0E0014C2C2 /* CJSONSerializer.m in Sources */,
				4933576D17AD9C0E0014C2C2 /* NSCharacterSet_Extensions.m in Sources */,
				4933576E17AD9C0E0014C2C2 /* NSDate-Utilities.m in Sources */,
				4933577317AD9C0E0014C2C2 /* iBurn.xcdatamodel in Sources */,
<<<<<<< HEAD
				4236EF7D17ADD21600EEA611 /* BurnRMAnnotation.m in Sources */,
=======
				5000C59A17ADD42300AAA481 /* NSManagedObject_util.m in Sources */,
>>>>>>> 6a8fdcd4
			);
			runOnlyForDeploymentPostprocessing = 0;
		};
/* End PBXSourcesBuildPhase section */

/* Begin XCBuildConfiguration section */
		1D6058940D05DD3E006BFB54 /* Debug */ = {
			isa = XCBuildConfiguration;
			baseConfigurationReference = 1794D3F212054D21BCF52B79 /* Pods.xcconfig */;
			buildSettings = {
				ADDITIONAL_SDKS = "";
				ALWAYS_SEARCH_USER_PATHS = NO;
				ARCHS = "$(ARCHS_STANDARD_32_BIT)";
				CLANG_ENABLE_OBJC_ARC = YES;
				CODE_SIGN_ENTITLEMENTS = "";
				CODE_SIGN_IDENTITY = "iPhone Developer";
				"CODE_SIGN_IDENTITY[sdk=iphoneos*]" = "iPhone Developer";
				COPY_PHASE_STRIP = NO;
				FRAMEWORK_SEARCH_PATHS = (
					"$(inherited)",
					"\"$(DEVELOPER_FRAMEWORKS_DIR)\"",
				);
				GCC_DYNAMIC_NO_PIC = NO;
				GCC_OPTIMIZATION_LEVEL = 0;
				GCC_PRECOMPILE_PREFIX_HEADER = YES;
				GCC_PREFIX_HEADER = resources/iBurn_Prefix.pch;
				HEADER_SEARCH_PATHS = "\"$(SRCROOT)/Pods/Headers/\"/**";
				INFOPLIST_FILE = resources/plists/Info.plist;
				IPHONEOS_DEPLOYMENT_TARGET = 5.0;
				LIBRARY_SEARCH_PATHS = "";
				OTHER_LDFLAGS = "";
				PRODUCT_NAME = iBurn;
				PROVISIONING_PROFILE = "";
				"PROVISIONING_PROFILE[sdk=iphoneos*]" = "";
				SDKROOT = iphoneos;
				TARGETED_DEVICE_FAMILY = "1,2";
			};
			name = Debug;
		};
		1D6058950D05DD3E006BFB54 /* Release */ = {
			isa = XCBuildConfiguration;
			baseConfigurationReference = 1794D3F212054D21BCF52B79 /* Pods.xcconfig */;
			buildSettings = {
				ADDITIONAL_SDKS = "";
				ALWAYS_SEARCH_USER_PATHS = NO;
				ARCHS = "$(ARCHS_STANDARD_32_BIT)";
				CLANG_ENABLE_OBJC_ARC = YES;
				CODE_SIGN_ENTITLEMENTS = resources/plists/Entitlements.plist;
				CODE_SIGN_IDENTITY = "iPhone Distribution";
				"CODE_SIGN_IDENTITY[sdk=iphoneos*]" = "iPhone Distribution";
				COPY_PHASE_STRIP = YES;
				FRAMEWORK_SEARCH_PATHS = (
					"$(inherited)",
					"\"$(DEVELOPER_FRAMEWORKS_DIR)\"",
				);
				GCC_PRECOMPILE_PREFIX_HEADER = YES;
				GCC_PREFIX_HEADER = resources/iBurn_Prefix.pch;
				HEADER_SEARCH_PATHS = "\"$(SRCROOT)/Pods/Headers/\"/**";
				INFOPLIST_FILE = resources/plists/Info.plist;
				IPHONEOS_DEPLOYMENT_TARGET = 5.0;
				LIBRARY_SEARCH_PATHS = "";
				OTHER_LDFLAGS = "";
				PRODUCT_NAME = iBurn;
				PROVISIONING_PROFILE = "";
				"PROVISIONING_PROFILE[sdk=iphoneos*]" = "";
				SDKROOT = iphoneos;
				TARGETED_DEVICE_FAMILY = "1,2";
			};
			name = Release;
		};
		57AD53680F23D2100061D786 /* Beta */ = {
			isa = XCBuildConfiguration;
			buildSettings = {
				ARCHS = "$(ARCHS_STANDARD_32_BIT)";
				CODE_SIGN_ENTITLEMENTS = Info.plist;
				CODE_SIGN_IDENTITY = "iPhone Distribution: Pict'Earth";
				"CODE_SIGN_IDENTITY[sdk=iphoneos*]" = "iPhone Distribution: Pict'Earth";
				GCC_C_LANGUAGE_STANDARD = c99;
				GCC_WARN_ABOUT_RETURN_TYPE = YES;
				GCC_WARN_UNUSED_VARIABLE = YES;
				HEADER_SEARCH_PATHS = "/usr/src/route-me/MapView/**";
				ONLY_ACTIVE_ARCH = YES;
				PROVISIONING_PROFILE = "B2810F0E-415A-485D-A0AD-0161814A92C2";
				"PROVISIONING_PROFILE[sdk=iphoneos*]" = "B2810F0E-415A-485D-A0AD-0161814A92C2";
				SDKROOT = iphoneos;
			};
			name = Beta;
		};
		57AD53690F23D2100061D786 /* Beta */ = {
			isa = XCBuildConfiguration;
			baseConfigurationReference = 1794D3F212054D21BCF52B79 /* Pods.xcconfig */;
			buildSettings = {
				ADDITIONAL_SDKS = "";
				ALWAYS_SEARCH_USER_PATHS = NO;
				ARCHS = "$(ARCHS_STANDARD_32_BIT)";
				CLANG_ENABLE_OBJC_ARC = YES;
				CODE_SIGN_ENTITLEMENTS = resources/plists/Entitlements.plist;
				CODE_SIGN_IDENTITY = "iPhone Distribution";
				"CODE_SIGN_IDENTITY[sdk=iphoneos*]" = "iPhone Distribution";
				COPY_PHASE_STRIP = NO;
				FRAMEWORK_SEARCH_PATHS = (
					"$(inherited)",
					"\"$(DEVELOPER_FRAMEWORKS_DIR)\"",
				);
				GCC_DYNAMIC_NO_PIC = NO;
				GCC_OPTIMIZATION_LEVEL = 0;
				GCC_PRECOMPILE_PREFIX_HEADER = YES;
				GCC_PREFIX_HEADER = resources/iBurn_Prefix.pch;
				HEADER_SEARCH_PATHS = "\"$(SRCROOT)/Pods/Headers/\"/**";
				INFOPLIST_FILE = resources/plists/Test.plist;
				IPHONEOS_DEPLOYMENT_TARGET = 5.0;
				LIBRARY_SEARCH_PATHS = "";
				OTHER_LDFLAGS = "";
				PRODUCT_NAME = iBurn;
				PROVISIONING_PROFILE = "";
				"PROVISIONING_PROFILE[sdk=iphoneos*]" = "";
				SDKROOT = iphoneos;
				TARGETED_DEVICE_FAMILY = "1,2";
			};
			name = Beta;
		};
		C01FCF4F08A954540054247B /* Debug */ = {
			isa = XCBuildConfiguration;
			buildSettings = {
				ARCHS = "$(ARCHS_STANDARD_32_BIT)";
				CODE_SIGN_ENTITLEMENTS = "";
				CODE_SIGN_IDENTITY = "Don't Code Sign";
				"CODE_SIGN_IDENTITY[sdk=iphoneos*]" = "Don't Code Sign";
				GCC_C_LANGUAGE_STANDARD = c99;
				GCC_WARN_ABOUT_RETURN_TYPE = YES;
				GCC_WARN_UNUSED_VARIABLE = YES;
				HEADER_SEARCH_PATHS = "/usr/src/route-me/MapView/**";
				ONLY_ACTIVE_ARCH = YES;
				SDKROOT = iphoneos;
			};
			name = Debug;
		};
		C01FCF5008A954540054247B /* Release */ = {
			isa = XCBuildConfiguration;
			buildSettings = {
				ARCHS = "$(ARCHS_STANDARD_32_BIT)";
				CODE_SIGN_ENTITLEMENTS = Info.plist;
				CODE_SIGN_IDENTITY = "iPhone Distribution: Pict'Earth";
				"CODE_SIGN_IDENTITY[sdk=iphoneos*]" = "iPhone Distribution: Pict'Earth";
				GCC_C_LANGUAGE_STANDARD = c99;
				GCC_WARN_ABOUT_RETURN_TYPE = YES;
				GCC_WARN_UNUSED_VARIABLE = YES;
				SDKROOT = iphoneos;
			};
			name = Release;
		};
/* End XCBuildConfiguration section */

/* Begin XCConfigurationList section */
		1D6058960D05DD3E006BFB54 /* Build configuration list for PBXNativeTarget "iBurn 2010" */ = {
			isa = XCConfigurationList;
			buildConfigurations = (
				1D6058940D05DD3E006BFB54 /* Debug */,
				57AD53690F23D2100061D786 /* Beta */,
				1D6058950D05DD3E006BFB54 /* Release */,
			);
			defaultConfigurationIsVisible = 0;
			defaultConfigurationName = Release;
		};
		C01FCF4E08A954540054247B /* Build configuration list for PBXProject "iBurn" */ = {
			isa = XCConfigurationList;
			buildConfigurations = (
				C01FCF4F08A954540054247B /* Debug */,
				57AD53680F23D2100061D786 /* Beta */,
				C01FCF5008A954540054247B /* Release */,
			);
			defaultConfigurationIsVisible = 0;
			defaultConfigurationName = Release;
		};
/* End XCConfigurationList section */
	};
	rootObject = 29B97313FDCFA39411CA2CEA /* Project object */;
}<|MERGE_RESOLUTION|>--- conflicted
+++ resolved
@@ -768,11 +768,8 @@
 				4933576D17AD9C0E0014C2C2 /* NSCharacterSet_Extensions.m in Sources */,
 				4933576E17AD9C0E0014C2C2 /* NSDate-Utilities.m in Sources */,
 				4933577317AD9C0E0014C2C2 /* iBurn.xcdatamodel in Sources */,
-<<<<<<< HEAD
 				4236EF7D17ADD21600EEA611 /* BurnRMAnnotation.m in Sources */,
-=======
 				5000C59A17ADD42300AAA481 /* NSManagedObject_util.m in Sources */,
->>>>>>> 6a8fdcd4
 			);
 			runOnlyForDeploymentPostprocessing = 0;
 		};
