--- conflicted
+++ resolved
@@ -88,12 +88,6 @@
   geolocation = nil;
 }
 
-<<<<<<< HEAD
--(NSString *)playaLocation{
-    
-}
-=======
->>>>>>> 2530a9a8
 
 - (CLLocation *)geolocation {
   if (!geolocation) {
