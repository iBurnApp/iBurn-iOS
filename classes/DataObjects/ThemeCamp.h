//
//  ThemeCamp.h
//  iBurn
//
//  Created by Anna Hentzel on 8/17/10.
//  Copyright 2010 __MyCompanyName__. All rights reserved.
//

#import <CoreData/CoreData.h>
#import "BurnDataObject.h"

@class Favorite, CLLocation;

@interface ThemeCamp :  NSManagedObject <BurnDataObject>
{
  CLLocation * geolocation;
  float lastLatitude;
	float distanceAway;
}

@property (nonatomic, strong) NSNumber * zoom;
@property (nonatomic, strong) NSNumber * longitude;
@property (nonatomic, strong) NSString * url;
@property (nonatomic, strong) NSNumber * latitude;
@property (nonatomic, strong) NSString * playaLocation;
@property (nonatomic, strong) NSString * desc;
@property (nonatomic, strong) NSString * location;
@property (nonatomic, strong) NSNumber * bm_id;
@property (nonatomic, strong) NSNumber * year;
@property (nonatomic, strong) NSString * name;
@property (nonatomic, strong) NSString * contactEmail, * simpleName;
@property (nonatomic, strong) Favorite * Favorite;

+ (ThemeCamp*) campForID:(int) campId;
<<<<<<< HEAD
=======
+ (ThemeCamp*) campForSimpleName:(NSString*) sName;

>>>>>>> 0029d51f

@end


<|MERGE_RESOLUTION|>--- conflicted
+++ resolved
@@ -32,11 +32,8 @@
 @property (nonatomic, strong) Favorite * Favorite;
 
 + (ThemeCamp*) campForID:(int) campId;
-<<<<<<< HEAD
-=======
 + (ThemeCamp*) campForSimpleName:(NSString*) sName;
 
->>>>>>> 0029d51f
 
 @end
 
