--- conflicted
+++ resolved
@@ -62,31 +62,4 @@
 }
 
 
-<<<<<<< HEAD
-- (double) latitude {
-  return self.locationManager.location.coordinate.latitude;
-}
-
--(void) updateTime {
-  if (FAKE_POINTS) [self postFakePoint:0];
-  fakeTime++;
-}
-
--(void)locationManager:(CLLocationManager *)manager didUpdateHeading:(CLHeading *)newHeading{
-    if (newHeading.headingAccuracy >= 0) {
-        NSLog(@"Updated Heading: %f",newHeading.trueHeading);
-        
-    }
-    else
-    {
-        NSLog(@"Inaccurate Heading: %f",newHeading.trueHeading);
-    }
-    
-    
-}
-
-
-
-=======
->>>>>>> 2530a9a8
 @end