//
//  EventNodeController.m
//  iBurn
//
//  Created by Andrew Johnson on 8/1/10.
//  Copyright 2010 __MyCompanyName__. All rights reserved.
//

#import "EventNodeController.h"
#import "Event.h"
#import "iBurnAppDelegate.h"
#import "util.h"
#import "ThemeCamp.h"
#import "NSManagedObject_util.h"
#import "JSONKit.h"

@implementation EventNodeController
@synthesize eventDateHash;


- (id) init {
  self = [super init];
  return self;
}

  
- (NSString *)getUrl {
 	return @"https://s3.amazonaws.com/uploads.hipchat.com/24265/137546/r6dbjfjzdlcoxda/event_data_and_locations.json";
}


- (NSDate*) getDateFromString:(NSString*)dateString {
  if (!dateString ||[dateString length] < 8) {
		return nil;
	}
  static NSDateFormatter *gpxDateFormatter;
  if (!gpxDateFormatter) {
    gpxDateFormatter = [[NSDateFormatter alloc] init];
    NSLocale *enUSPOSIXLocale;
    enUSPOSIXLocale = [[NSLocale alloc] initWithLocaleIdentifier:@"en_US_POSIX"];
    [gpxDateFormatter setLocale:enUSPOSIXLocale];
	  [gpxDateFormatter setDateFormat:@"yyyy-MM-dd' 'HH:mm:ss"];
    [gpxDateFormatter setTimeZone:[NSTimeZone timeZoneWithAbbreviation:@"MDT"]];
  }
  NSDate* date = [gpxDateFormatter dateFromString:dateString];
  //NSLog(@"%@", date);
  return date;
}	



- (void) addEventToHash:(Event*)event {
  static NSDateFormatter *dateFormatter = nil;
  if (dateFormatter == nil) {
    dateFormatter = [[NSDateFormatter alloc]init]; 
    [dateFormatter setDateFormat:@"dd"];
  }                                   
  NSString *dow = [dateFormatter stringFromDate:event.startTime];
  if (dow && ![eventDateHash objectForKey:dow]) {
    [eventDateHash setValue:[[NSMutableArray alloc]init] forKey:dow];
    //NSLog(@"Making new array %@",dow);
  }
  if (dow) [[eventDateHash objectForKey:dow]addObject:event];  
}

- (ThemeCamp*) getThemeCamp:(NSArray*) themeCamps campId:(int)campId {
  for (ThemeCamp * tc in themeCamps) {
    if (campId == [tc.bm_id intValue]) {
      return tc;
    }
  }
  
  return nil;
}

- (void) updateObject:(Event*)event withDict:(NSDictionary*)dict occurenceIndex:(int)idx themeCamps:(NSArray*)themeCamps {
  NSObject *bmid = [self nullOrObject:[dict objectForKey:@"id"]];
  if (bmid) event.bm_id = N([(NSString*)bmid intValue]);

  event.name = [self nullStringOrString:[dict objectForKey:@"title"]];
 
  event.desc = [self nullStringOrString:[dict objectForKey:@"print_description"]];
  NSArray* occurrenceSet = (NSArray*)[self nullOrObject:[dict objectForKey:@"occurrence_set"]];
  if (occurrenceSet && [occurrenceSet count] > 0) {
    NSDictionary* times =  (NSDictionary*)[occurrenceSet objectAtIndex:idx];
    NSDate *startTime = [self getDateFromString:[times objectForKey:@"start_time"]];
    event.startTime = startTime;
    event.day = [Event getDay:event.startTime];

    event.endTime = [self getDateFromString:[times objectForKey:@"end_time"]];
    [self addEventToHash:event];
  }
  
  BOOL allDay = [(NSNumber*)[self nullOrObject:[dict objectForKey:@"all_day"]]boolValue];
  event.allDay = [NSNumber numberWithBool:allDay];
 
  NSDictionary* hostDict =  (NSDictionary*)[self nullOrObject:[dict objectForKey:@"hosted_by_camp"]];
  if (!hostDict) return;
  event.campHost = [hostDict objectForKey:@"name"];
  event.camp_id = N([[hostDict objectForKey:@"id"] intValue]);

<<<<<<< HEAD

  ThemeCamp* camp = [ThemeCamp campForID:[event.camp_id intValue]];
  //NSLog(@"camp match %@ %@", [camp name], camp.latitude);
  event.latitude = camp.latitude;
  event.longitude = camp.longitude;
=======
  event.latitude = F([[dict objectForKey:@"latitude"] floatValue]);
  event.longitude = F([[dict objectForKey:@"longitude"] floatValue]);
>>>>>>> 0029d51f
}





- (NSArray*) getNamesFromDicts:(NSArray*)dicts {
  NSMutableArray *names = [[NSMutableArray alloc] init];
  for (NSDictionary *dict in dicts) {
    [names addObject:[dict objectForKey:@"title"]];
  }
  return names;
}  


- (void) createAndUpdate:objects {
  NSSortDescriptor *lastDescriptor =
  [[NSSortDescriptor alloc] initWithKey:@"start_time"
                              ascending:YES
                               selector:@selector(compare:)];
  
  NSArray *events = [objects sortedArrayUsingDescriptors:@[lastDescriptor]];
  
 	iBurnAppDelegate *t = (iBurnAppDelegate *)[[UIApplication sharedApplication] delegate];
  NSManagedObjectContext *moc = [t managedObjectContext];
  
  [self.eventDateHash removeAllObjects];
  //NSArray * themeCamps = [ThemeCamp allObjectsForEntity:@"ThemeCamp" inManagedObjectContext:moc];
  NSArray * themeCamps = nil;
  int i = 0;
  for (NSDictionary *dict in events) {
    
    Event * event = [NSEntityDescription insertNewObjectForEntityForName:@"Event"
                                                  inManagedObjectContext:moc];
    [self updateObject:event withDict:dict occurenceIndex:0 themeCamps:(NSArray*)themeCamps];
    NSArray* occurrenceSet = (NSArray*)[self nullOrObject:[dict objectForKey:@"occurrence_set"]];
    if (occurrenceSet && [occurrenceSet count] > 0) {
      for (int i = 1; i < [occurrenceSet count]; i++) {
        event = [NSEntityDescription insertNewObjectForEntityForName:@"Event"
                                              inManagedObjectContext:moc];
        [self updateObject:event withDict:dict occurenceIndex:i themeCamps:(NSArray*)themeCamps];
      }
    }
    if ((i++ % 500) == 0) {
      [self saveObjects:nil];
      [moc reset];

    }
  }
  
  [self saveObjects:nil];
}


- (void) loadDBEvents {
  if (self.eventDateHash) return;
  eventDateHash = [[NSMutableDictionary alloc]init];

	iBurnAppDelegate *iBurnDelegate = (iBurnAppDelegate *)[[UIApplication sharedApplication] delegate];
	NSManagedObjectContext *moc = [iBurnDelegate managedObjectContext];
	NSEntityDescription *entityDescription = [NSEntityDescription entityForName:@"Event"
																											 inManagedObjectContext:moc];
	NSFetchRequest *request = [[NSFetchRequest alloc]init];
	[request setEntity:entityDescription];
	NSSortDescriptor *sort = [[NSSortDescriptor alloc] initWithKey:@"name" ascending:YES];
	[request setSortDescriptors:[NSArray arrayWithObject:sort]];
	NSError *error;
	NSArray *events = [moc executeFetchRequest:request error:&error];
	if(events == nil || [events count] == 0) {
		//NSLog(@"Fetch failed with error: %@", error);
	} else {
    NSSortDescriptor *lastDescriptor =
    [[NSSortDescriptor alloc] initWithKey:@"startTime"
                                 ascending:YES
                                  selector:@selector(compare:)];
    NSArray *descriptors = [NSArray arrayWithObjects:lastDescriptor, nil];
    NSArray *sortedArray = [events sortedArrayUsingDescriptors:descriptors];
    for (Event* event in sortedArray) {
      [self addEventToHash:event];
    }
  }
}





@end<|MERGE_RESOLUTION|>--- conflicted
+++ resolved
@@ -99,16 +99,8 @@
   event.campHost = [hostDict objectForKey:@"name"];
   event.camp_id = N([[hostDict objectForKey:@"id"] intValue]);
 
-<<<<<<< HEAD
-
-  ThemeCamp* camp = [ThemeCamp campForID:[event.camp_id intValue]];
-  //NSLog(@"camp match %@ %@", [camp name], camp.latitude);
-  event.latitude = camp.latitude;
-  event.longitude = camp.longitude;
-=======
   event.latitude = F([[dict objectForKey:@"latitude"] floatValue]);
   event.longitude = F([[dict objectForKey:@"longitude"] floatValue]);
->>>>>>> 0029d51f
 }
 
 
