--- conflicted
+++ resolved
@@ -271,15 +271,9 @@
   RMMapBoxSource *onlineSource = [[RMMapBoxSource alloc] initWithMapID:(([[UIScreen mainScreen] scale] > 1.0) ? kRetinaMapID : kNormalMapID)];
   RMMBTilesSource *offlineSource = [[RMMBTilesSource alloc] initWithTileSetResource:@"iburn" ofType:@"mbtiles"];
   
-<<<<<<< HEAD
   RMCompositeSource *compSource = [[RMCompositeSource alloc]initWithTileSources:@[onlineSource, offlineSource] tileCacheKey:@"burnmap"];
   mapView = [[RMMapView alloc] initWithFrame:self.view.bounds];
   [mapView setTileSource:compSource];
-=======
-  mapView = [[RMMapView alloc] initWithFrame:self.view.bounds andTilesource:offlineSource];
-  mapView.zoom = 2;
-  mapView.adjustTilesForRetinaDisplay = YES;
->>>>>>> 2530a9a8
   mapView.autoresizingMask = UIViewAutoresizingFlexibleHeight | UIViewAutoresizingFlexibleWidth;
   [self.view addSubview:mapView];
   RMSphericalTrapezium bounds = [self brcBounds];
